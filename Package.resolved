{
<<<<<<< HEAD
  "object": {
    "pins": [
      {
        "package": "swift-argument-parser",
        "repositoryURL": "https://github.com/apple/swift-argument-parser",
        "state": {
          "branch": null,
          "revision": "e394bf350e38cb100b6bc4172834770ede1b7232",
          "version": "1.0.3"
        }
      },
      {
        "package": "cmark-gfm",
        "repositoryURL": "https://github.com/apple/swift-cmark.git",
        "state": {
          "branch": "gfm",
          "revision": "eb9a6a357b6816c68f4b194eaa5b67f3cd1fa5c3",
          "version": null
        }
      },
      {
        "package": "swift-crypto",
        "repositoryURL": "https://github.com/apple/swift-crypto.git",
        "state": {
          "branch": null,
          "revision": "ddb07e896a2a8af79512543b1c7eb9797f8898a5",
          "version": "1.1.7"
        }
      },
      {
        "package": "SwiftDocCPlugin",
        "repositoryURL": "https://github.com/apple/swift-docc-plugin",
        "state": {
          "branch": null,
          "revision": "3303b164430d9a7055ba484c8ead67a52f7b74f6",
          "version": "1.0.0"
        }
      },
      {
        "package": "SymbolKit",
        "repositoryURL": "https://github.com/apple/swift-docc-symbolkit",
        "state": {
          "branch": "main",
          "revision": "53e5cb9b18222f66cb8d6fb684d7383e705e0936",
          "version": null
        }
      },
      {
        "package": "CLMDB",
        "repositoryURL": "https://github.com/apple/swift-lmdb.git",
        "state": {
          "branch": "main",
          "revision": "584941b1236b15bad74d8163785d389c028b1ad8",
          "version": null
        }
      },
      {
        "package": "swift-markdown",
        "repositoryURL": "https://github.com/apple/swift-markdown.git",
        "state": {
          "branch": "main",
          "revision": "40f7f858e01a6ca512d96088087ffa861861eee5",
          "version": null
        }
      },
      {
        "package": "swift-nio",
        "repositoryURL": "https://github.com/apple/swift-nio.git",
        "state": {
          "branch": null,
          "revision": "1d425b0851ffa2695d488cce1d68df2539f42500",
          "version": "2.31.2"
        }
=======
  "pins" : [
    {
      "identity" : "swift-argument-parser",
      "kind" : "remoteSourceControl",
      "location" : "https://github.com/apple/swift-argument-parser",
      "state" : {
        "revision" : "fee6933f37fde9a5e12a1e4aeaa93fe60116ff2a",
        "version" : "1.2.2"
>>>>>>> 430262e5
      }
    },
    {
      "identity" : "swift-atomics",
      "kind" : "remoteSourceControl",
      "location" : "https://github.com/apple/swift-atomics.git",
      "state" : {
        "revision" : "6c89474e62719ddcc1e9614989fff2f68208fe10",
        "version" : "1.1.0"
      }
    },
    {
      "identity" : "swift-cmark",
      "kind" : "remoteSourceControl",
      "location" : "https://github.com/apple/swift-cmark.git",
      "state" : {
        "branch" : "gfm",
        "revision" : "eb9a6a357b6816c68f4b194eaa5b67f3cd1fa5c3"
      }
    },
    {
      "identity" : "swift-collections",
      "kind" : "remoteSourceControl",
      "location" : "https://github.com/apple/swift-collections.git",
      "state" : {
        "revision" : "937e904258d22af6e447a0b72c0bc67583ef64a2",
        "version" : "1.0.4"
      }
    },
    {
      "identity" : "swift-crypto",
      "kind" : "remoteSourceControl",
      "location" : "https://github.com/apple/swift-crypto.git",
      "state" : {
        "revision" : "33a20e650c33f6d72d822d558333f2085effa3dc",
        "version" : "2.5.0"
      }
    },
    {
      "identity" : "swift-docc-plugin",
      "kind" : "remoteSourceControl",
      "location" : "https://github.com/apple/swift-docc-plugin",
      "state" : {
        "revision" : "9b1258905c21fc1b97bf03d1b4ca12c4ec4e5fda",
        "version" : "1.2.0"
      }
    },
    {
      "identity" : "swift-docc-symbolkit",
      "kind" : "remoteSourceControl",
      "location" : "https://github.com/apple/swift-docc-symbolkit",
      "state" : {
        "branch" : "main",
        "revision" : "53e5cb9b18222f66cb8d6fb684d7383e705e0936"
      }
    },
    {
      "identity" : "swift-lmdb",
      "kind" : "remoteSourceControl",
      "location" : "https://github.com/apple/swift-lmdb.git",
      "state" : {
        "branch" : "main",
        "revision" : "584941b1236b15bad74d8163785d389c028b1ad8"
      }
    },
    {
      "identity" : "swift-markdown",
      "kind" : "remoteSourceControl",
      "location" : "https://github.com/apple/swift-markdown.git",
      "state" : {
        "branch" : "main",
        "revision" : "36b71b380ca9cb7497fc24416f8b77721eaf7330"
      }
    },
    {
      "identity" : "swift-nio",
      "kind" : "remoteSourceControl",
      "location" : "https://github.com/apple/swift-nio.git",
      "state" : {
        "revision" : "2d8e6ca36fe3e8ed74b0883f593757a45463c34d",
        "version" : "2.53.0"
      }
    }
  ],
  "version" : 2
}<|MERGE_RESOLUTION|>--- conflicted
+++ resolved
@@ -1,79 +1,4 @@
 {
-<<<<<<< HEAD
-  "object": {
-    "pins": [
-      {
-        "package": "swift-argument-parser",
-        "repositoryURL": "https://github.com/apple/swift-argument-parser",
-        "state": {
-          "branch": null,
-          "revision": "e394bf350e38cb100b6bc4172834770ede1b7232",
-          "version": "1.0.3"
-        }
-      },
-      {
-        "package": "cmark-gfm",
-        "repositoryURL": "https://github.com/apple/swift-cmark.git",
-        "state": {
-          "branch": "gfm",
-          "revision": "eb9a6a357b6816c68f4b194eaa5b67f3cd1fa5c3",
-          "version": null
-        }
-      },
-      {
-        "package": "swift-crypto",
-        "repositoryURL": "https://github.com/apple/swift-crypto.git",
-        "state": {
-          "branch": null,
-          "revision": "ddb07e896a2a8af79512543b1c7eb9797f8898a5",
-          "version": "1.1.7"
-        }
-      },
-      {
-        "package": "SwiftDocCPlugin",
-        "repositoryURL": "https://github.com/apple/swift-docc-plugin",
-        "state": {
-          "branch": null,
-          "revision": "3303b164430d9a7055ba484c8ead67a52f7b74f6",
-          "version": "1.0.0"
-        }
-      },
-      {
-        "package": "SymbolKit",
-        "repositoryURL": "https://github.com/apple/swift-docc-symbolkit",
-        "state": {
-          "branch": "main",
-          "revision": "53e5cb9b18222f66cb8d6fb684d7383e705e0936",
-          "version": null
-        }
-      },
-      {
-        "package": "CLMDB",
-        "repositoryURL": "https://github.com/apple/swift-lmdb.git",
-        "state": {
-          "branch": "main",
-          "revision": "584941b1236b15bad74d8163785d389c028b1ad8",
-          "version": null
-        }
-      },
-      {
-        "package": "swift-markdown",
-        "repositoryURL": "https://github.com/apple/swift-markdown.git",
-        "state": {
-          "branch": "main",
-          "revision": "40f7f858e01a6ca512d96088087ffa861861eee5",
-          "version": null
-        }
-      },
-      {
-        "package": "swift-nio",
-        "repositoryURL": "https://github.com/apple/swift-nio.git",
-        "state": {
-          "branch": null,
-          "revision": "1d425b0851ffa2695d488cce1d68df2539f42500",
-          "version": "2.31.2"
-        }
-=======
   "pins" : [
     {
       "identity" : "swift-argument-parser",
@@ -82,7 +7,6 @@
       "state" : {
         "revision" : "fee6933f37fde9a5e12a1e4aeaa93fe60116ff2a",
         "version" : "1.2.2"
->>>>>>> 430262e5
       }
     },
     {
