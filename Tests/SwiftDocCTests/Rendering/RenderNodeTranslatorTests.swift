/*
 This source file is part of the Swift.org open source project

 Copyright (c) 2021-2022 Apple Inc. and the Swift project authors
 Licensed under Apache License v2.0 with Runtime Library Exception

 See https://swift.org/LICENSE.txt for license information
 See https://swift.org/CONTRIBUTORS.txt for Swift project authors
*/

import Foundation
import XCTest
@testable import SwiftDocC
import SwiftDocCTestUtilities
import Markdown

class RenderNodeTranslatorTests: XCTestCase {
    private func findDiscussion(forSymbolPath: String, configureBundle: ((URL) throws -> Void)? = nil) throws -> ContentRenderSection? {
        let (_, bundle, context) = try testBundleAndContext(copying: "TestBundle", configureBundle: configureBundle)
        
        let node = try context.entity(with: ResolvedTopicReference(bundleIdentifier: bundle.identifier, path: forSymbolPath, sourceLanguage: .swift))
        
        var translator = RenderNodeTranslator(context: context, bundle: bundle, identifier: node.reference, source: nil)
        let renderNode = translator.visit(node.semantic as! Symbol) as! RenderNode
        
        guard let section = renderNode.primaryContentSections.last(where: { section -> Bool in
            return section.kind == .content
        }), let discussion = section as? ContentRenderSection else {
            XCTFail("Could not find discussion")
            return nil
        }
        return discussion
    }
    
    private func findParagraph(withPrefix: String, forSymbolPath: String) throws -> [RenderInlineContent]? {
        guard let discussion = try findDiscussion(forSymbolPath: forSymbolPath) else {
            return nil
        }
        
        // In the rendered content find the link exercising paragraph
        guard let paragraph = discussion.content
            .compactMap({ block -> [RenderInlineContent]? in
                switch block {
                case .paragraph(inlineContent: let children): return children
                default: return nil
                }
            })
            .first(where: { children in
                switch children[0] {
                case .text(let string): return string.hasPrefix(withPrefix)
                default: return false
                }
            }) else {
                XCTFail("Could not find 'Exercise links to symbols' paragraph")
                return nil
            }
        
        return paragraph
    }
    
    func testResolvingSymbolLinks() throws {
        guard let paragraph = try findParagraph(withPrefix: "Exercise links to symbols", forSymbolPath: "/documentation/MyKit/MyProtocol") else {
            XCTFail("Failed to fetch test content")
            return
        }

        // Find the references to ``MyClass``
        let references = paragraph.filter { inline -> Bool in
            switch inline {
            case .reference(let identifier, let active, _, _):
                return identifier.identifier == "doc://org.swift.docc.example/documentation/MyKit/MyClass" && active
            default: return false
            }
        }
        
        // Verify that we found exactly 2 resolved references
        XCTAssertEqual(references.count, 2)
    }
    
    func testExternalSymbolLink() throws {
        guard let paragraph = try findParagraph(withPrefix: "Exercise unresolved symbols", forSymbolPath: "/documentation/MyKit/MyProtocol") else {
            XCTFail("Failed to fetch test content")
            return
        }
        
        // Find the references to ``MyClass``
        let references = paragraph.filter { inline -> Bool in
            switch inline {
            case .codeVoice(code: let text):
                return text == "MyUnresolvedSymbol"
            default: return false
            }
        }
        
        // Verify that we found exactly 1 unresolved references
        XCTAssertEqual(references.count, 1)
    }
    
    func testOrderedAndUnorderedList() throws {
        guard let discussion = try findDiscussion(forSymbolPath: "/documentation/MyKit/MyProtocol") else {
            return
        }
        
        XCTAssert(discussion.content.contains(where: { block in
            if case .orderedList(items: let items) = block,
                items.count == 3,
                case .paragraph([.text("One ordered")])? = items[0].content.first,
                case .paragraph([.text("Two ordered")])? = items[1].content.first,
                case .paragraph([.text("Three ordered")])? = items[2].content.first
            {
                return true
            } else {
                return false
            }
        }))
        
        XCTAssert(discussion.content.contains(where: { block in
            if case .unorderedList(items: let items) = block,
                items.count == 3,
                case .paragraph([.text("One unordered")])? = items[0].content.first,
                case .paragraph([.text("Two unordered")])? = items[1].content.first,
                case .paragraph([.text("Three unordered")])? = items[2].content.first
            {
                return true
            } else {
                return false
            }
        }))
    }
    
    func testAutomaticOverviewAndDiscussionHeadings() throws {
        guard let myFunctionDiscussion = try findDiscussion(forSymbolPath: "/documentation/MyKit/MyClass/myFunction()", configureBundle: { url in
            let sidecarURL = url.appendingPathComponent("/documentation/myFunction.md")
            try """
            # ``MyKit/MyClass/myFunction()``
            
            This is the overview for myFunction.
            """.write(to: sidecarURL, atomically: true, encoding: .utf8)
        }) else {
            return
        }
        
        XCTAssertEqual(
            myFunctionDiscussion.content,
            [
                RenderBlockContent.heading(level: 2, text: "Discussion", anchor: "discussion"),
                RenderBlockContent.paragraph(inlineContent: [.text("This is the overview for myFunction.")]),
            ]
        )
        
        guard let myClassDiscussion = try findDiscussion(forSymbolPath: "/documentation/MyKit/MyClass", configureBundle: { url in
            let sidecarURL = url.appendingPathComponent("/documentation/myclass.md")
            XCTAssert(FileManager.default.fileExists(atPath: sidecarURL.path), "Make sure that this overrides the existing file.")
            try """
            # ``MyKit/MyClass``

            This is the abstract (because MyClass doesn't have an in-source abstract).

            This is the overview for MyClass.
            """.write(to: sidecarURL, atomically: true, encoding: .utf8)
        }) else {
            return
        }

        XCTAssertEqual(
            myClassDiscussion.content,
            [
                RenderBlockContent.heading(level: 2, text: "Overview", anchor: "overview"),
                RenderBlockContent.paragraph(inlineContent: [.text("This is the overview for MyClass.")]),
            ]
        )
    }
    
    func testContentSectionSafeAnchor() {
        // Verify an already safe title is not altered
        do {
            let section = ContentRenderSection(kind: .content, content: [], heading: "declaration")
            XCTAssertEqual("declaration", section.content.mapFirst(where: { element -> String? in
                switch element {
                case .heading(_, _, let anchor): return anchor
                default: return nil
                }
            }))
        }
        
        // Verify mixed cased title is lowercased
        do {
            let section = ContentRenderSection(kind: .content, content: [], heading: "DeclaratioN")
            XCTAssertEqual("declaration", section.content.mapFirst(where: { element -> String? in
                switch element {
                case .heading(_, _, let anchor): return anchor
                default: return nil
                }
            }))
        }
        
        do {
            // Verify that "unsafe" title is safe-ified
            let section = ContentRenderSection(kind: .content, content: [], heading: "My Declaration")
            XCTAssertEqual("my-declaration", section.content.mapFirst(where: { element -> String? in
                switch element {
                case .heading(_, _, let anchor): return anchor
                default: return nil
                }
            }))
        }
    }
            
    func testArticleRoles() throws {
        let (bundle, context) = try testBundleAndContext(named: "TestBundle")
        
        // Verify article's role
        do {
            let source = """
            # My Article
            My introduction.
            My exposè.
            My conclusion.
            """
            let document = Document(parsing: source, options: .parseBlockDirectives)
            let article = Article(markup: document.root, metadata: nil, redirects: nil)
            let translator = RenderNodeTranslator(context: context, bundle: bundle, identifier: ResolvedTopicReference(bundleIdentifier: "org.swift.docc.example", path: "/article", fragment: nil, sourceLanguage: .swift), source: nil)
            
            XCTAssertEqual(RenderMetadata.Role.article, translator.contentRenderer.roleForArticle(article, nodeKind: .article))
        }

        // Verify collections' role
        do {
            let source = """
            # My Article
            My introduction.
            My exposè.
            My conclusion.
            ## Topics
            ### Basics
             - <doc:MyKit>
            """
            let document = Document(parsing: source, options: .parseBlockDirectives)
            let translator = RenderNodeTranslator(context: context, bundle: bundle, identifier: ResolvedTopicReference(bundleIdentifier: "org.swift.docc.example", path: "/article", fragment: nil, sourceLanguage: .swift), source: nil)

            // Verify a collection group
            let article1 = Article(markup: document.root, metadata: nil, redirects: nil)
            XCTAssertEqual(RenderMetadata.Role.collectionGroup, translator.contentRenderer.roleForArticle(article1, nodeKind: .article))
            
            let metadataSource = """
            @Metadata {
               @TechnologyRoot
            }
            """
            let metadataDocument = Document(parsing: metadataSource, options: .parseBlockDirectives)
            let directive = metadataDocument.child(at: 0) as! BlockDirective
            var problems = [Problem]()
            let metadata = Metadata(from: directive, source: nil, for: bundle, in: context, problems: &problems)

            // Verify a collection
            let article2 = Article(markup: document.root, metadata: metadata, redirects: nil)
            XCTAssertEqual(RenderMetadata.Role.collection, translator.contentRenderer.roleForArticle(article2, nodeKind: .article))
        }
    }
    
    // Verifies that links to sections include their container's abstract rdar://72110558
    func testSectionAbstracts() throws {
        // Create an article including a link to a tutorial section
        let (_, bundle, context) = try testBundleAndContext(copying: "TestBundle", excludingPaths: [], codeListings: [:], configureBundle: { url in
            try """
            # Article
            Article abstract
            ## Topics
            ### Task Group
            - <doc://org.swift.docc.example/tutorials/Test-Bundle/TestTutorial#Create-a-New-AR-Project-%F0%9F%92%BB>
            """.write(to: url.appendingPathComponent("article.md"), atomically: true, encoding: .utf8)
        })

        let reference = ResolvedTopicReference(bundleIdentifier: bundle.identifier, path: "/documentation/Test-Bundle/article", sourceLanguage: .swift)
        let node = try context.entity(with: reference)
        let article = try XCTUnwrap(node.semantic as? Article)
        var translator = RenderNodeTranslator(context: context, bundle: bundle, identifier: reference, source: nil)
        let renderedNode = translator.visit(article) as! RenderNode

        // Verify that the render reference to a section includes the container symbol's abstract
        let renderReference = try XCTUnwrap(renderedNode.references["doc://org.swift.docc.example/tutorials/Test-Bundle/TestTutorial#Create-a-New-AR-Project-%F0%9F%92%BB"] as? TopicRenderReference)
        XCTAssertEqual(renderReference.abstract.first?.plainText, "This is the tutorial abstract.")
    }

    func testEmtpyTaskGroupsNotRendered() throws {
        let (bundle, context) = try testBundleAndContext(named: "TestBundle")
        
        let source = """
            # My Article
            
            ## Topics           
                        
            ### No Topics

            -
            
            ### Links
            
            - <doc:article>

            ### Not even an empty item


            ### Bad Topics

            - text <doc:DoesNotExist>
            - <https://www.example.com>
            - <doc:ThisArticleDoesNotResolve>
            
            ### Last
            
            This task group has at least one good topic
            
            - <https://www.example.com>
            - <doc:article2>
            -
            
            """
        let document = Document(parsing: source, options: .parseBlockDirectives)
        let article = Article(markup: document.root, metadata: nil, redirects: nil)
        let reference = ResolvedTopicReference(bundleIdentifier: "org.swift.docc.example", path: "/documentation/Test-Bundle/taskgroups", fragment: nil, sourceLanguage: .swift)
        context.documentationCache[reference] = try DocumentationNode(reference: reference, article: article)
        let topicGraphNode = TopicGraph.Node(reference: reference, kind: .article, source: .file(url: URL(fileURLWithPath: "/path/to/article.md")), title: "My Article")
        context.topicGraph.addNode(topicGraphNode)
    
        var translator = RenderNodeTranslator(context: context, bundle: bundle, identifier: reference, source: nil)
        let node = try XCTUnwrap(translator.visitArticle(article) as? RenderNode)
        XCTAssertEqual(node.topicSections.count, 2)
        
        let linksGroup = try XCTUnwrap(node.topicSections.first)
        XCTAssertEqual(linksGroup.title, "Links")
        XCTAssertEqual(linksGroup.identifiers, [
            "doc://org.swift.docc.example/documentation/Test-Bundle/article",
        ])
        
        let lastGroup = try XCTUnwrap(node.topicSections.last)
        XCTAssertEqual(lastGroup.title, "Last")
        XCTAssertEqual(lastGroup.identifiers, [
            "doc://org.swift.docc.example/documentation/Test-Bundle/article2",
        ])
    }
    
    /// Tests the ordering of automatic groups for symbols
    func testAutomaticTaskGroupsOrderingInSymbols() throws {
        let (_, bundle, context) = try testBundleAndContext(copying: "TestBundle", excludingPaths: [], codeListings: [:], externalResolvers: [:], externalSymbolResolver: nil, configureBundle: { url in
            try """
            # ``SideKit/SideClass``
            SideClass abstract
            ## Topics
            ### Basics
             - <doc:documentation/MyKit/MyProtocol>
            """.write(to: url.appendingPathComponent("sideclass.md"), atomically: true, encoding: .utf8)
        })
        
        let reference = ResolvedTopicReference(bundleIdentifier: bundle.identifier, path: "/documentation/SideKit/SideClass", sourceLanguage: .swift)
        var translator = RenderNodeTranslator(context: context, bundle: bundle, identifier: reference, source: nil)
        let node = try XCTUnwrap(try? context.entity(with: reference))
        
        // Test manual task groups and automatic symbol groups ordering
        do {
            let symbol = try XCTUnwrap(node.semantic as? Symbol)
            let renderNode = try XCTUnwrap(translator.visitSymbol(symbol) as? RenderNode)

            // Verify that by default we render:
            // 1. Manually curated task group
            // 2. Automatic task groups for uncurated symbols
            XCTAssertEqual(renderNode.topicSections.map(\.title), [
                "Basics",
                "Enumeration Cases",
                "Initializers",
                "Instance Properties",
                "Instance Methods",
                "Type Aliases",
            ])
        }

        // Test manual task groups, automatic symbol groups ordering, and
        // automatic uncurated article groups.
        do {
            let symbol = try XCTUnwrap(node.semantic as? Symbol)
            symbol.automaticTaskGroups = [
                AutomaticTaskGroupSection(
                    title: "Articles",
                    references: [
                        ResolvedTopicReference(
                            bundleIdentifier: bundle.identifier,
                            path: "/documentation/MyKit/MyProtocol",
                            sourceLanguage: .swift
                        ),
                    ],
                    renderPositionPreference: .top
                ),
            ]
            let renderNode = try XCTUnwrap(translator.visitSymbol(symbol) as? RenderNode)

            // Verify that by default we render:
            // 1. Manually curated task group
            // 2. Automatic article groups
            // 3. Automatic task groups for uncurated symbols
            XCTAssertEqual(renderNode.topicSections.map(\.title), [
                "Basics",
                "Articles",
                "Enumeration Cases",
                "Initializers",
                "Instance Properties",
                "Instance Methods",
                "Type Aliases",
            ])
        }

        // Test manual task groups, automatic symbol groups ordering,
        // automatic uncurated article groups, and automatic api collections.
        do {
            let symbol = try XCTUnwrap(node.semantic as? Symbol)
            symbol.automaticTaskGroups = [
                AutomaticTaskGroupSection(
                    title: "Articles",
                    references: [
                        ResolvedTopicReference(
                            bundleIdentifier: bundle.identifier,
                            path: "/documentation/MyKit/MyProtocol",
                            sourceLanguage: .swift
                        ),
                    ],
                    renderPositionPreference: .top
                ),
                AutomaticTaskGroupSection(
                    title: "Default Implementations",
                    references: [
                        ResolvedTopicReference(
                            bundleIdentifier: bundle.identifier,
                            path: "/documentation/MyKit/MyProtocol",
                            sourceLanguage: .swift
                        ),
                    ],
                    renderPositionPreference: .bottom
                ),
                AutomaticTaskGroupSection(
                    title: "Another Task Group",
                    references: [
                        ResolvedTopicReference(
                            bundleIdentifier: bundle.identifier,
                            path: "/documentation/MyKit/MyProtocol",
                            sourceLanguage: .swift
                        ),
                    ],
                    renderPositionPreference: .bottom
                ),
            ]
            let renderNode = try XCTUnwrap(translator.visitSymbol(symbol) as? RenderNode)

            // Verify that by default we render:
            // 1. Manually curated task group
            // 2. Automatic article groups
            // 3. Automatic task groups for uncurated symbols
            XCTAssertEqual(renderNode.topicSections.map(\.title), [
                "Basics",
                "Articles",
                "Enumeration Cases",
                "Initializers",
                "Instance Properties",
                "Instance Methods",
                "Type Aliases",
                "Default Implementations",
                "Another Task Group",
            ])
        }
    }
    
    /// Tests the ordering of automatic groups for articles
    func testAutomaticTaskGroupsOrderingInArticles() throws {
        let (_, bundle, context) = try testBundleAndContext(copying: "TestBundle", excludingPaths: [], codeListings: [:], externalResolvers: [:], externalSymbolResolver: nil, configureBundle: { url in
            try """
            # Article
            Article abstract
            ## Topics
            ### Basics
             - <doc:documentation/MyKit/MyProtocol>
            """.write(to: url.appendingPathComponent("article.md"), atomically: true, encoding: .utf8)
        })
        
        let reference = ResolvedTopicReference(bundleIdentifier: bundle.identifier, path: "/documentation/Test-Bundle/article", sourceLanguage: .swift)
        var translator = RenderNodeTranslator(context: context, bundle: bundle, identifier: reference, source: nil)
        let node = try XCTUnwrap(try? context.entity(with: reference))
        
        // Test the manual curation task groups
        do {
            let article = try XCTUnwrap(node.semantic as? Article)
            let renderNode = try XCTUnwrap(translator.visitArticle(article) as? RenderNode)

            // Verify that by default we render manually curated task groups.
            XCTAssertEqual(renderNode.topicSections.map(\.title), [
                "Basics",
            ])
        }

        // Test manual task groups, and automatic uncurated article groups.
        do {
            let article = try XCTUnwrap(node.semantic as? Article)
            article.automaticTaskGroups = [
                AutomaticTaskGroupSection(
                    title: "Articles",
                    references: [
                        ResolvedTopicReference(
                            bundleIdentifier: bundle.identifier,
                            path: "/documentation/MyKit/MyProtocol",
                            sourceLanguage: .swift
                        ),
                    ],
                    renderPositionPreference: .top
                ),
            ]
            let renderNode = try XCTUnwrap(translator.visitArticle(article) as? RenderNode)

            // Verify that by default we render:
            // 1. Manually curated task group
            // 2. Automatic task groups for uncurated symbols
            XCTAssertEqual(renderNode.topicSections.map(\.title), [
                "Basics",
                "Articles",
            ])
        }

        // Test manual task groups, automatic symbol groups ordering,
        // automatic uncurated article groups, and automatic api collections.
        do {
            let article = try XCTUnwrap(node.semantic as? Article)
            article.automaticTaskGroups = [
                AutomaticTaskGroupSection(
                    title: "Articles",
                    references: [
                        ResolvedTopicReference(
                            bundleIdentifier: bundle.identifier,
                            path: "/documentation/MyKit/MyProtocol",
                            sourceLanguage: .swift
                        ),
                    ],
                    renderPositionPreference: .top
                ),
                AutomaticTaskGroupSection(
                    title: "Default Implementations",
                    references: [
                        ResolvedTopicReference(
                            bundleIdentifier: bundle.identifier,
                            path: "/documentation/MyKit/MyProtocol",
                            sourceLanguage: .swift
                        ),
                    ],
                    renderPositionPreference: .bottom
                ),
                AutomaticTaskGroupSection(
                    title: "Another Task Group",
                    references: [
                        ResolvedTopicReference(
                            bundleIdentifier: bundle.identifier,
                            path: "/documentation/MyKit/MyProtocol",
                            sourceLanguage: .swift
                        ),
                    ],
                    renderPositionPreference: .bottom
                ),
            ]
            let renderNode = try XCTUnwrap(translator.visitArticle(article) as? RenderNode)

            // Verify that by default we render:
            // 1. Manually curated task group
            // 2. Automatic task groups for uncurated symbols
            XCTAssertEqual(renderNode.topicSections.map(\.title), [
                "Basics",
                "Articles",
                "Default Implementations",
                "Another Task Group",
            ])
        }
    }

    /// Tests the ordering of automatic groups in defining protocol
    func testOrderingOfAutomaticGroupsInDefiningProtocol() throws {
        let (_, bundle, context) = try testBundleAndContext(copying: "TestBundle", excludingPaths: [], codeListings: [:], externalResolvers: [:], externalSymbolResolver: nil, configureBundle: { url in
            //
        })
        
        // Verify "Default Implementations" group on the implementing type
        do {
            let reference = ResolvedTopicReference(bundleIdentifier: bundle.identifier, path: "/documentation/SideKit/SideClass/Element", sourceLanguage: .swift)
            var translator = RenderNodeTranslator(context: context, bundle: bundle, identifier: reference, source: nil)
            let node = try XCTUnwrap(try? context.entity(with: reference))
            
            let symbol = try XCTUnwrap(node.semantic as? Symbol)
            let renderNode = try XCTUnwrap(translator.visitSymbol(symbol) as? RenderNode)

            // Verify that implementing type gets a "Default implementations"
            XCTAssertEqual(renderNode.topicSections.map(\.title), [
                "Default Implementations",
            ])
            XCTAssertEqual(renderNode.topicSections.map(\.identifiers), [
                ["doc://org.swift.docc.example/documentation/SideKit/SideClass/Element/Protocol-Implementations"],
            ])
            
        }
        
        // Verify automatically generated api collection
        do {
            let reference = ResolvedTopicReference(bundleIdentifier: bundle.identifier, path: "/documentation/SideKit/SideClass/Element/Protocol-Implementations", sourceLanguage: .swift)
            var translator = RenderNodeTranslator(context: context, bundle: bundle, identifier: reference, source: nil)
            let node = try XCTUnwrap(try? context.entity(with: reference))
            
            let article = try XCTUnwrap(node.semantic as? Article)
            let renderNode = try XCTUnwrap(translator.visitArticle(article) as? RenderNode)

            // Verify that implementing type gets a "Default implementations"
            XCTAssertEqual(renderNode.topicSections.map(\.title), [
                "Instance Methods",
            ])
            XCTAssertEqual(renderNode.topicSections.map(\.identifiers), [
                ["doc://org.swift.docc.example/documentation/SideKit/SideClass/Element/inherited()"],
            ])
            
        }

    }

    /// Verify that symbols with ellipsis operators don't get curated into an unnamed protocol implementation section.
    func testAutomaticImplementationsWithExtraDots() throws {
        let fancyProtocolSGFURL = Bundle.module.url(
            forResource: "FancyProtocol.symbols", withExtension: "json", subdirectory: "Test Resources")!

        // Create a test bundle copy with the symbol graph from above
        let (_, bundle, context) = try testBundleAndContext(copying: "TestBundle", excludingPaths: [], codeListings: [:]) { url in
            try? FileManager.default.copyItem(at: fancyProtocolSGFURL, to: url.appendingPathComponent("FancyProtocol.symbols.json"))
        }

        let reference = ResolvedTopicReference(bundleIdentifier: bundle.identifier, path: "/documentation/FancyProtocol/SomeClass", sourceLanguage: .swift)
        var translator = RenderNodeTranslator(context: context, bundle: bundle, identifier: reference, source: nil)
        let node = try context.entity(with: reference)
        let symbol = try XCTUnwrap(node.semantic as? Symbol)
        let renderNode = try XCTUnwrap(translator.visitSymbol(symbol) as? RenderNode)

        let defaultImplementationSection = try XCTUnwrap(renderNode.topicSections.first(where: { $0.title == "Default Implementations" }))
        XCTAssertEqual(defaultImplementationSection.identifiers, [
            "doc://org.swift.docc.example/documentation/FancyProtocol/SomeClass/Comparable-Implementations",
            "doc://org.swift.docc.example/documentation/FancyProtocol/SomeClass/Equatable-Implementations",
            "doc://org.swift.docc.example/documentation/FancyProtocol/SomeClass/FancyProtocol-Implementations",
        ])
        let implReferences = defaultImplementationSection.identifiers.compactMap({ renderNode.references[$0] as? TopicRenderReference })
        XCTAssertEqual(implReferences.map({ $0.title }), [
            "Comparable Implementations",
            "Equatable Implementations",
            "FancyProtocol Implementations",
        ])

    }
    
    func testAutomaticImplementationsWithExtraDotsFromExternalModule() throws {
        let inheritedDefaultImplementationsFromExternalModuleSGF = Bundle.module.url(
            forResource: "InheritedDefaultImplementationsFromExternalModule.symbols",
            withExtension: "json",
            subdirectory: "Test Resources"
        )!
        
        let testBundle = try Folder(
            name: "unit-test.docc",
            content: [
                InfoPlist(displayName: "TestBundle", identifier: "com.test.example"),
                CopyOfFile(original: inheritedDefaultImplementationsFromExternalModuleSGF),
            ]
        ).write(inside: createTemporaryDirectory())
        
        try assertDefaultImplementationCollectionTitles(
            in: try loadRenderNode(at: "/documentation/SecondTarget/FancyProtocolConformer", in: testBundle),
            [
                "FancyProtocol Implementations",
            ]
        )
        
        try assertDefaultImplementationCollectionTitles(
            in: try loadRenderNode(at: "/documentation/SecondTarget/OtherFancyProtocolConformer", in: testBundle),
            [
                "OtherFancyProtocol Implementations",
            ]
        )
        
        try assertDefaultImplementationCollectionTitles(
            in: try loadRenderNode(at: "/documentation/SecondTarget/FooConformer", in: testBundle),
            [
                "Foo Implementations",
            ]
        )
    }
    
    func testAutomaticImplementationsFromCurrentModuleWithMixOfDocCoverage() throws {
        let inheritedDefaultImplementationsSGF = Bundle.module.url(
            forResource: "InheritedDefaultImplementations.symbols",
            withExtension: "json",
            subdirectory: "Test Resources"
        )!
        let inheritedDefaultImplementationsAtSwiftSGF = Bundle.module.url(
            forResource: "InheritedDefaultImplementations@Swift.symbols",
            withExtension: "json",
            subdirectory: "Test Resources"
        )!
        
        let testBundle = try Folder(
            name: "unit-test.docc",
            content: [
                InfoPlist(displayName: "TestBundle", identifier: "com.test.example"),
                CopyOfFile(original: inheritedDefaultImplementationsSGF),
                CopyOfFile(original: inheritedDefaultImplementationsAtSwiftSGF),
            ]
        ).write(inside: createTemporaryDirectory())
        
        try assertDefaultImplementationCollectionTitles(
            in: try loadRenderNode(at: "/documentation/FirstTarget/Bar", in: testBundle),
            [
                "Foo Implementations",
            ]
        )
        
        try assertDefaultImplementationCollectionTitles(
            in: try loadRenderNode(at: "/documentation/FirstTarget/OtherStruct", in: testBundle),
            [
                "Comparable Implementations",
                "Equatable Implementations",
            ]
        )
        
        try assertDefaultImplementationCollectionTitles(
            in: try loadRenderNode(at: "/documentation/FirstTarget/SomeStruct", in: testBundle),
            [
                "Comparable Implementations",
                "Equatable Implementations",
                "FancyProtocol Implementations",
                "OtherFancyProtocol Implementations",
            ]
        )
    }
    
    func testAutomaticImplementationsFromMultiPlatformSymbolGraphs() throws {
        let inheritedDefaultImplementationsSGF = Bundle.module.url(
            forResource: "InheritedDefaultImplementations.symbols",
            withExtension: "json",
            subdirectory: "Test Resources"
        )!
        
        let symbolGraphWithModifiedPlatform = try String(
            contentsOf: inheritedDefaultImplementationsSGF
        )
        .replacingOccurrences(
            of: """
                "architecture": "x86_64",
                """,
            with: """
                "architecture": "arm64",
                """
        )
        .replacingOccurrences(
            of: """
                "name": "macosx",
                """,
            with: """
                "name": "ios",
                """
        )
        
        let testBundle = try Folder(
            name: "unit-test.docc",
            content: [
                InfoPlist(displayName: "TestBundle", identifier: "com.test.example"),
                Folder(
                    name: "x86_64-apple-macos",
                    content: [
                        CopyOfFile(original: inheritedDefaultImplementationsSGF),
                    ]
                ),
                Folder(
                    name: "arm64-apple-ios",
                    content: [
                        DataFile(
                            name: inheritedDefaultImplementationsSGF.lastPathComponent,
                            data: Data(symbolGraphWithModifiedPlatform.utf8)
                        ),
                    ]
                ),
            ]
        ).write(inside: createTemporaryDirectory())
        
        try assertDefaultImplementationCollectionTitles(
            in: try loadRenderNode(at: "/documentation/FirstTarget/Bar", in: testBundle),
            [
                "Foo Implementations",
            ]
        )
        
        try assertDefaultImplementationCollectionTitles(
            in: try loadRenderNode(at: "/documentation/FirstTarget/OtherStruct", in: testBundle),
            [
                "Comparable Implementations",
                "Equatable Implementations",
            ]
        )
        
        try assertDefaultImplementationCollectionTitles(
            in: try loadRenderNode(at: "/documentation/FirstTarget/SomeStruct", in: testBundle),
            [
                "Comparable Implementations",
                "Equatable Implementations",
                "FancyProtocol Implementations",
                "OtherFancyProtocol Implementations",
            ]
        )
    }
    
    func assertDefaultImplementationCollectionTitles(
        in renderNode: RenderNode,
        _ expectedTitles: [String],
        file: StaticString = #file,
        line: UInt = #line
    ) throws {
        let defaultImplementationSection = try XCTUnwrap(
            renderNode.topicSections.first(where: { $0.title == "Default Implementations" }),
            "Expected to find default implementations topic section.",
            file: file,
            line: line
        )
        
        let references = defaultImplementationSection.identifiers.compactMap { identifier in
            renderNode.references[identifier] as? TopicRenderReference
        }
        
        XCTAssertEqual(references.map(\.title), expectedTitles, file: file, line: line)
    }
    
    func loadRenderNode(at path: String, in bundleURL: URL) throws -> RenderNode {
        let (_, bundle, context) = try loadBundle(from: bundleURL)

        let reference = ResolvedTopicReference(bundleIdentifier: bundle.identifier, path: path, sourceLanguage: .swift)
        var translator = RenderNodeTranslator(context: context, bundle: bundle, identifier: reference, source: nil)
        let node = try context.entity(with: reference)
        let symbol = try XCTUnwrap(node.semantic as? Symbol)
        return try XCTUnwrap(translator.visitSymbol(symbol) as? RenderNode)
    }
    
    func testAutomaticTaskGroupTopicsAreSorted() throws {
        let (bundle, context) = try testBundleAndContext(named: "DefaultImplementations")
        let structReference = ResolvedTopicReference(bundleIdentifier: bundle.identifier, path: "/documentation/DefaultImplementations/Foo", sourceLanguage: .swift)
        let structNode = try context.entity(with: structReference)
        let symbol = try XCTUnwrap(structNode.semantic as? Symbol)
        
        // Verify that the ordering of default implementations is deterministic
        for _ in 0..<100 {
            var translator = RenderNodeTranslator(context: context, bundle: bundle, identifier: structReference, source: nil)
            let renderNode = try XCTUnwrap(translator.visitSymbol(symbol) as? RenderNode)
            let section = renderNode.topicSections.first(where: { $0.title == "Default Implementations" })
            XCTAssertEqual(section?.identifiers, [
                "doc://org.swift.docc.example/documentation/DefaultImplementations/Foo/A-Implementations",
                "doc://org.swift.docc.example/documentation/DefaultImplementations/Foo/B-Implementations",
                "doc://org.swift.docc.example/documentation/DefaultImplementations/Foo/C-Implementations",
            ])
        }
    }
    
    // Verifies we don't render links to non linkable nodes.
    func testNonLinkableNodes() throws {
        // Create a bundle with variety absolute and relative links and symbol links to a non linkable node.
        let (_, bundle, context) = try testBundleAndContext(copying: "TestBundle", excludingPaths: [], codeListings: [:], externalResolvers: [:], externalSymbolResolver: nil, configureBundle: { url in
            try """
            # ``SideKit/SideClass``
            Abstract.
            ## Discussion
            This is a link to <doc:/documentation/SideKit/SideClass/Element/Protocol-Implementations>.
            ## Topics
            ### Basics
             - <doc:documentation/SideKit/SideClass/Element/Protocol-Implementations>
             - ``SideKit/SideClass/Element/Protocol-Implementations``
             - ``Element/Protocol-Implementations``
            """.write(to: url.appendingPathComponent("sideclass.md"), atomically: true, encoding: .utf8)
        })

        let reference = ResolvedTopicReference(bundleIdentifier: bundle.identifier, path: "/documentation/SideKit/SideClass", sourceLanguage: .swift)
        var translator = RenderNodeTranslator(context: context, bundle: bundle, identifier: reference, source: nil)
        let node = try XCTUnwrap(try? context.entity(with: reference))
        
        let symbol = try XCTUnwrap(node.semantic as? Symbol)
        let renderNode = try XCTUnwrap(translator.visitSymbol(symbol) as? RenderNode)

        let discussion = try XCTUnwrap(renderNode.primaryContentSections.first(where: { $0.kind == .content }) as? ContentRenderSection)
        let paragraph = try XCTUnwrap(discussion.content.last)

        guard case let RenderBlockContent.paragraph(inlineContent: elements) = paragraph else {
            XCTFail("Unexpected discussion content.")
            return
        }
        
        XCTAssertEqual(elements, [
            .text("This is a link to "),
            .text("doc:/documentation/SideKit/SideClass/Element/Protocol-Implementations"),
            .text("."),
        ])
    }
    
    // Verifies we support rendering links in abstracts.
    func testLinkInAbstract() throws {
        do {
            // First verify that `SideKit` page does not contain render reference to `SideKit/SideClass/Element`.
            let (bundle, context) = try testBundleAndContext(named: "TestBundle")
            
            let reference = ResolvedTopicReference(bundleIdentifier: bundle.identifier, path: "/documentation/SideKit", sourceLanguage: .swift)
            let node = try context.entity(with: reference)
            
            var translator = RenderNodeTranslator(context: context, bundle: bundle, identifier: reference, source: nil)
            let symbol = try XCTUnwrap(node.semantic as? Symbol)
            let renderNode = try XCTUnwrap(translator.visitSymbol(symbol) as? RenderNode)
            
            // No render reference to `Element`
            XCTAssertFalse(renderNode.references.keys.contains("doc://\(bundle.identifier)/documentation/SideKit/SideClass/Element"))
        }
        
        do {
            // Create a bundle with a link in abstract, then verify the render reference is present in `SideKit` render node references.
            let (_, bundle, context) = try testBundleAndContext(copying: "TestBundle", excludingPaths: [], codeListings: [:], externalResolvers: [:], externalSymbolResolver: nil, configureBundle: { url in
                try """
                # ``SideKit/SideClass``
                This is a link to <doc:/documentation/SideKit/SideClass/Element>.
                """.write(to: url.appendingPathComponent("sideclass.md"), atomically: true, encoding: .utf8)
            })

            let reference = ResolvedTopicReference(bundleIdentifier: bundle.identifier, path: "/documentation/SideKit", sourceLanguage: .swift)
            let node = try context.entity(with: reference)
            
            var translator = RenderNodeTranslator(context: context, bundle: bundle, identifier: reference, source: nil)
            let symbol = try XCTUnwrap(node.semantic as? Symbol)
            let renderNode = try XCTUnwrap(translator.visitSymbol(symbol) as? RenderNode)
            
            // There is a render reference to `Element`
            XCTAssertTrue(renderNode.references.keys.contains("doc://\(bundle.identifier)/documentation/SideKit/SideClass/Element"))
        }
    }

    func testSnippetToCodeListing() throws {
        let (bundle, context) = try testBundleAndContext(named: "Snippets")
        let reference = ResolvedTopicReference(bundleIdentifier: bundle.identifier, path: "/documentation/Snippets/Snippets", sourceLanguage: .swift)
        let article = try XCTUnwrap(context.entity(with: reference).semantic as? Article)
        var translator = RenderNodeTranslator(context: context, bundle: bundle, identifier: reference, source: nil)
        let renderNode = try XCTUnwrap(translator.visitArticle(article) as? RenderNode)
        let discussion = try XCTUnwrap(renderNode.primaryContentSections.first(where: { $0.kind == .content }) as? ContentRenderSection)
        
        if case let .paragraph(elements) = discussion.content[2] {
            XCTAssertEqual(elements, [.text("Does a foo.")])
        } else {
            XCTFail("Unexpected content where snippet explanation should be.")
        }

        if case let .codeListing(syntax, code, _) = discussion.content[3] {
            XCTAssertEqual(syntax, "swift")
            XCTAssertEqual(code.joined(separator: "\n"), """
                func foo() {}
                
                do {
                  middle()
                }
                
                func bar() {}
                """)
        } else {
            XCTFail("Missing snippet code block")
        }
    }
    
    func testSnippetSliceToCodeListing() throws {
        let (bundle, context) = try testBundleAndContext(named: "Snippets")
        let reference = ResolvedTopicReference(bundleIdentifier: bundle.identifier, path: "/documentation/Snippets/Snippets", sourceLanguage: .swift)
        let article = try XCTUnwrap(context.entity(with: reference).semantic as? Article)
        var translator = RenderNodeTranslator(context: context, bundle: bundle, identifier: reference, source: nil)
        let renderNode = try XCTUnwrap(translator.visitArticle(article) as? RenderNode)
        let discussion = try XCTUnwrap(renderNode.primaryContentSections.first(where: { $0.kind == .content }) as? ContentRenderSection)
        
        let lastCodeListingIndex = try XCTUnwrap(discussion.content.indices.last {
            guard case .codeListing = discussion.content[$0] else {
                return false
            }
            return true
        })

<<<<<<< HEAD
        let codeBlockIndex = discussion.content.index(after: lastParagraphIndex)

        guard discussion.content.indices.contains(codeBlockIndex), case let .codeListing(syntax, code, _) = discussion.content[codeBlockIndex] else {
            XCTFail("Missing snippet code block")
=======
        guard case let .codeListing(syntax, code, _) = discussion.content[lastCodeListingIndex] else {
            XCTFail("Missing snippet slice code block")
>>>>>>> a4021f1d
            return
        }

        XCTAssertEqual(syntax, "swift")
        XCTAssertEqual(code, ["func foo() {}"])
    }
    
    func testSnippetSliceTrimsIndentation() throws {
        let (bundle, context) = try testBundleAndContext(named: "Snippets")
        let reference = ResolvedTopicReference(bundleIdentifier: bundle.identifier, path: "/documentation/Snippets/SliceIndentation", sourceLanguage: .swift)
        let article = try XCTUnwrap(context.entity(with: reference).semantic as? Article)
        var translator = RenderNodeTranslator(context: context, bundle: bundle, identifier: reference, source: nil)
        let renderNode = try XCTUnwrap(translator.visitArticle(article) as? RenderNode)
        let discussion = try XCTUnwrap(renderNode.primaryContentSections.first(where: { $0.kind == .content }) as? ContentRenderSection)
        
        let lastCodeListingIndex = try XCTUnwrap(discussion.content.indices.last {
            guard case .codeListing = discussion.content[$0] else {
                return false
            }
            return true
        })

        guard case let .codeListing(syntax, code, _) = discussion.content[lastCodeListingIndex] else {
            XCTFail("Missing snippet slice code block")
            return
        }

        XCTAssertEqual(syntax, "swift")
        XCTAssertEqual(code, ["middle()"])

    }
}<|MERGE_RESOLUTION|>--- conflicted
+++ resolved
@@ -981,15 +981,8 @@
             return true
         })
 
-<<<<<<< HEAD
-        let codeBlockIndex = discussion.content.index(after: lastParagraphIndex)
-
-        guard discussion.content.indices.contains(codeBlockIndex), case let .codeListing(syntax, code, _) = discussion.content[codeBlockIndex] else {
-            XCTFail("Missing snippet code block")
-=======
         guard case let .codeListing(syntax, code, _) = discussion.content[lastCodeListingIndex] else {
             XCTFail("Missing snippet slice code block")
->>>>>>> a4021f1d
             return
         }
 
