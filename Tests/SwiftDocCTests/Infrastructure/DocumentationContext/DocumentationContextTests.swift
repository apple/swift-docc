--- conflicted
+++ resolved
@@ -3909,7 +3909,6 @@
         )
     }
 
-<<<<<<< HEAD
     func testAddingProtocolExtensionMemberConstraint() throws
     {
 
@@ -3959,7 +3958,6 @@
         XCTAssertEqual(constraint.rightTypeName, "Hashable")
     }
 
-=======
     func testDiagnosticLocations() throws {
         // The ObjCFrameworkWithInvalidLink.docc test bundle contains symbol
         // graphs for both Obj-C and Swift, built after setting:
@@ -3978,7 +3976,6 @@
         let range = try XCTUnwrap(problem.diagnostic.range)
         XCTAssertEqual(start..<end, range)
     }
->>>>>>> da16aa92
 }
 
 func assertEqualDumps(_ lhs: String, _ rhs: String, file: StaticString = #file, line: UInt = #line) {
