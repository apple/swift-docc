/*
 This source file is part of the Swift.org open source project

 Copyright (c) 2021 Apple Inc. and the Swift project authors
 Licensed under Apache License v2.0 with Runtime Library Exception

 See https://swift.org/LICENSE.txt for license information
 See https://swift.org/CONTRIBUTORS.txt for Swift project authors
*/

import XCTest
@testable import SwiftDocC

class ExternalLinkableTests: XCTestCase {
    
    // Write example documentation bundle with a minimal Tutorials page
    let bundleFolderHierarchy = Folder(name: "unit-test.docc", content: [
        Folder(name: "Symbols", content: []),
        Folder(name: "Resources", content: [
            TextFile(name: "TechnologyX.tutorial", utf8Content: """
                @Tutorials(name: "TechnologyX") {
                   @Intro(title: "Technology X") {

                      You'll learn all about Technology X.

                      @Image(source: arkit.png, alt: arkit)
                   }

                   @Redirected(from: "old/path/to/this/page")
                   @Redirected(from: "even/older/path/to/this/page")

                   @Volume(name: "Volume 1") {
                      This volume contains Chapter 1.

                      @Chapter(name: "Chapter 1") {
                         In this chapter, you'll follow Tutorial 1.
                         @TutorialReference(tutorial: Tutorial)
                         @Image(source: blah, alt: blah)
                      }
                   }
                }
                """),
            TextFile(name: "Tutorial.tutorial", utf8Content: """
                @Tutorial(time: 20, projectFiles: project.zip) {
                   @XcodeRequirement(title: "Xcode 10.2 Beta 3", destination: "https://www.example.com/download")
                   @Intro(title: "Basic Augmented Reality App", background: image.jpg) {
                      @Video(source: video.mov)
                   }
                   
                   @Section(title: "Create a New AR Project") {
                      @ContentAndMedia(layout: vertical) {
                         Lorem ipsum dolor sit amet, consectetur adipiscing elit, sed do eiusmod tempor incididunt
                         ut labore et dolore magna aliqua. Phasellus faucibus scelerisque eleifend donec pretium.

                         Ultrices dui sapien eget mi proin sed libero enim. Quis auctor elit sed vulputate mi sit amet.

                         @Image(source: arkit.png)
                      }

                      @Redirected(from: "old/path/to/this/landmark")
                      
                      @Steps {
                                                 
                         Let's get started building the Augmented Reality app.
                      
                         @Step {
                            Lorem ipsum dolor sit amet, consectetur.
                        
                            @Image(source: Sierra.jpg)
                         }
                      }
                   }
                   @Assessments {
                      @MultipleChoice {
                         Lorem ipsum dolor sit amet?

                         Phasellus faucibus scelerisque eleifend donec pretium.
                                                      
                         @Choice(isCorrect: true) {
                            `anchor.hitTest(view)`
                            
                            @Justification {
                               This is correct because it is.
                            }
                         }
                      }
                   }
                }
                """),
            ]),
        InfoPlist(displayName: "TestBundle", identifier: "com.test.example"),
    ])
    
    func testSummaryOfTutorialPage() throws {
        let workspace = DocumentationWorkspace()
        let context = try! DocumentationContext(dataProvider: workspace)
        
        let bundleURL = try bundleFolderHierarchy.write(inside: createTemporaryDirectory())
        
        let dataProvider = try LocalFileSystemDataProvider(rootURL: bundleURL)
        try workspace.registerProvider(dataProvider)
        
        let bundle = context.bundle(identifier: "com.test.example")!
        let converter = DocumentationNodeConverter(bundle: bundle, context: context)
        
        let node = try context.entity(with: ResolvedTopicReference(bundleIdentifier: bundle.identifier, path: "/tutorials/TestBundle/Tutorial", sourceLanguage: .swift))
        let renderNode = try converter.convert(node, at: nil)
        
        let summaries = node.externallyLinkableElementSummaries(context: context, renderNode: renderNode)
        let pageSummary = summaries[0]
        XCTAssertEqual(pageSummary.title, "Basic Augmented Reality App")
        XCTAssertEqual(pageSummary.path, "/tutorials/testbundle/tutorial")
        XCTAssertEqual(pageSummary.referenceURL.absoluteString, "doc://com.test.example/tutorials/TestBundle/Tutorial")
        XCTAssertEqual(pageSummary.language, .swift)
        XCTAssertEqual(pageSummary.kind, .tutorial)
        XCTAssertEqual(pageSummary.taskGroups, [
            .init(title: nil,
                  identifiers: ["doc://com.test.example/tutorials/TestBundle/Tutorial#Create-a-New-AR-Project"]
            ),
        ])
        XCTAssertEqual(pageSummary.availableLanguages, [.swift])
        XCTAssertEqual(pageSummary.platforms, renderNode.metadata.platforms)
        XCTAssertEqual(pageSummary.redirects, nil)
        XCTAssertNil(pageSummary.usr, "Only symbols have USRs")
        XCTAssertNil(pageSummary.declarationFragments, "Only symbols have declaration fragments")
        XCTAssertNil(pageSummary.abstract, "There is no text to use as an abstract for the tutorial page")

        let sectionSummary = summaries[1]
        XCTAssertEqual(sectionSummary.title, "Create a New AR Project")
        XCTAssertEqual(sectionSummary.path, "/tutorials/testbundle/tutorial#Create-a-New-AR-Project")
        XCTAssertEqual(sectionSummary.referenceURL.absoluteString, "doc://com.test.example/tutorials/TestBundle/Tutorial#Create-a-New-AR-Project")
        XCTAssertEqual(sectionSummary.language, .swift)
        XCTAssertEqual(sectionSummary.kind, .onPageLandmark)
        XCTAssertEqual(sectionSummary.taskGroups, [])
        XCTAssertEqual(sectionSummary.availableLanguages, [.swift])
        XCTAssertEqual(sectionSummary.platforms, nil)
        XCTAssertEqual(sectionSummary.redirects, [
            URL(string: "old/path/to/this/landmark")!,
        ])
        XCTAssertNil(sectionSummary.usr, "Only symbols have USRs")
        XCTAssertNil(sectionSummary.declarationFragments, "Only symbols have declaration fragments")
        XCTAssertEqual(sectionSummary.abstract, [
            .text("Lorem ipsum dolor sit amet, consectetur adipiscing elit, sed do eiusmod tempor incididunt"),
            .text(" "),
            .text("ut labore et dolore magna aliqua. Phasellus faucibus scelerisque eleifend donec pretium."),
        ])
        
        // Test that the summaries can be decoded from the encoded data
        let encoded = try JSONEncoder().encode(summaries)
        let decoded = try JSONDecoder().decode([LinkDestinationSummary].self, from: encoded)
        XCTAssertEqual(summaries, decoded)
    }

    func testSymbolSummaries() throws {
        let (bundle, context) = try testBundleAndContext(named: "TestBundle")
        let converter = DocumentationNodeConverter(bundle: bundle, context: context)
        do {
            let symbolReference = ResolvedTopicReference(bundleIdentifier: "org.swift.docc.example", path: "/documentation/MyKit/MyClass", sourceLanguage: .swift)
            let node = try context.entity(with: symbolReference)
            let renderNode = try converter.convert(node, at: nil)
            let summary = node.externallyLinkableElementSummaries(context: context, renderNode: renderNode)[0]
            
            XCTAssertEqual(summary.title, "MyClass")
            XCTAssertEqual(summary.path, "/documentation/mykit/myclass")
            XCTAssertEqual(summary.referenceURL.absoluteString, "doc://org.swift.docc.example/documentation/MyKit/MyClass")
            XCTAssertEqual(summary.language, .swift)
            XCTAssertEqual(summary.kind, .class)
            XCTAssertEqual(summary.abstract, [.text("MyClass abstract.")])
            XCTAssertEqual(summary.taskGroups?.map { $0.title }, [
                "MyClass members (relative)",
                "MyClass members (module level)",
                "MyClass members (absolute)",
                "MyClass members (topic relative)",
                "MyClass members (topic module level)",
                "MyClass members (topic absolute)",
            ])
            for group in summary.taskGroups ?? [] {
                // All 6 topic sections curate the same 3 symbols using different syntax and different specificity
                XCTAssertEqual(group.identifiers, [
                    summary.referenceURL.appendingPathComponent("init()-33vaw").absoluteString,
                    summary.referenceURL.appendingPathComponent("init()-3743d").absoluteString,
                    summary.referenceURL.appendingPathComponent("myFunction()").absoluteString,
                ])
            }
            XCTAssertEqual(summary.availableLanguages, [.swift])
            XCTAssertEqual(summary.platforms, renderNode.metadata.platforms)
            XCTAssertEqual(summary.usr, "s:5MyKit0A5ClassC")
            XCTAssertEqual(summary.declarationFragments, [
                .init(text: "class", kind: .keyword, identifier: nil),
                .init(text: " ", kind: .text, identifier: nil),
                .init(text: "MyClass", kind: .identifier, identifier: nil),
            ])
        }
        
        do {
            let symbolReference = ResolvedTopicReference(bundleIdentifier: "org.swift.docc.example", path: "/documentation/MyKit/MyProtocol", sourceLanguage: .swift)
            let node = try context.entity(with: symbolReference)
            let renderNode = try converter.convert(node, at: nil)
            let summary = node.externallyLinkableElementSummaries(context: context, renderNode: renderNode)[0]
            
            XCTAssertEqual(summary.title, "MyProtocol")
            XCTAssertEqual(summary.path, "/documentation/mykit/myprotocol")
            XCTAssertEqual(summary.referenceURL.absoluteString, "doc://org.swift.docc.example/documentation/MyKit/MyProtocol")
            XCTAssertEqual(summary.language, .swift)
            XCTAssertEqual(summary.kind, .protocol)
            XCTAssertEqual(summary.abstract, [.text("An abstract of a protocol using a "), .codeVoice(code: "String"), .text(" id value.")])
            XCTAssertEqual(summary.taskGroups, [
                .init(
                    title: "Task Group Excercising Symbol Links",
                    identifiers: [
                        // MyClass is curated 3 times using different syntax.
                        summary.referenceURL.deletingLastPathComponent().appendingPathComponent("MyClass").absoluteString,
                        summary.referenceURL.deletingLastPathComponent().appendingPathComponent("MyClass").absoluteString,
                        summary.referenceURL.deletingLastPathComponent().appendingPathComponent("MyClass").absoluteString,
                    ]
                ),
            ])
            XCTAssertEqual(summary.availableLanguages, [.swift])
            XCTAssertEqual(summary.platforms, renderNode.metadata.platforms)
            XCTAssertEqual(summary.usr, "s:5MyKit0A5ProtocolP")
            XCTAssertEqual(summary.declarationFragments, [
                .init(text: "protocol", kind: .keyword, identifier: nil),
                .init(text: " ", kind: .text, identifier: nil),
                .init(text: "MyProtocol", kind: .identifier, identifier: nil),
                .init(text: " : ", kind: .text, identifier: nil),
                .init(text: "Hashable", kind: .typeIdentifier, identifier: nil, preciseIdentifier: "p:hPP"),
            ])
        }
        
        do {
            let symbolReference = ResolvedTopicReference(bundleIdentifier: "org.swift.docc.example", path: "/documentation/MyKit/MyClass/myFunction()", sourceLanguage: .swift)
            let node = try context.entity(with: symbolReference)
            let renderNode = try converter.convert(node, at: nil)
            let summary = node.externallyLinkableElementSummaries(context: context, renderNode: renderNode)[0]
            
            XCTAssertEqual(summary.title, "myFunction()")
            XCTAssertEqual(summary.path, "/documentation/mykit/myclass/myfunction()")
            XCTAssertEqual(summary.referenceURL.absoluteString, "doc://org.swift.docc.example/documentation/MyKit/MyClass/myFunction()")
            XCTAssertEqual(summary.language, .swift)
            XCTAssertEqual(summary.kind, .instanceMethod)
            XCTAssertEqual(summary.abstract, [.text("A cool API to call.")])
            XCTAssertEqual(summary.taskGroups, [])
            XCTAssertEqual(summary.availableLanguages, [.swift])
            XCTAssertEqual(summary.platforms, renderNode.metadata.platforms)
            XCTAssertEqual(summary.usr, "s:5MyKit0A5ClassC10myFunctionyyF")
            XCTAssertEqual(summary.declarationFragments, nil) // This symbol doesn't have a `subHeading` in the symbol graph
        }
        
        do {
            let symbolReference = ResolvedTopicReference(bundleIdentifier: "org.swift.docc.example", path: "/documentation/MyKit/globalFunction(_:considering:)", sourceLanguage: .swift)
            let node = try context.entity(with: symbolReference)
            let renderNode = try converter.convert(node, at: nil)
            let summary = node.externallyLinkableElementSummaries(context: context, renderNode: renderNode)[0]
            
            XCTAssertEqual(summary.title, "globalFunction(_:considering:)")
            XCTAssertEqual(summary.path, "/documentation/mykit/globalfunction(_:considering:)")
            XCTAssertEqual(summary.referenceURL.absoluteString, "doc://org.swift.docc.example/documentation/MyKit/globalFunction(_:considering:)")
            XCTAssertEqual(summary.language, .swift)
            XCTAssertEqual(summary.kind, .function)
            XCTAssertEqual(summary.abstract, nil)
            XCTAssertEqual(summary.taskGroups, [])
            XCTAssertEqual(summary.availableLanguages, [.swift])
            XCTAssertEqual(summary.platforms, renderNode.metadata.platforms)
            XCTAssertEqual(summary.usr, "s:5MyKit14globalFunction_11consideringy10Foundation4DataV_SitF")
            XCTAssertEqual(summary.declarationFragments, [
                .init(text: "func", kind: .keyword, identifier: nil, preciseIdentifier: nil),
                .init(text: " ", kind: .text, identifier: nil, preciseIdentifier: nil),
                .init(text: "globalFunction", kind: .identifier, identifier: nil, preciseIdentifier: nil),
                .init(text: "(", kind: .text, identifier: nil, preciseIdentifier: nil),
                .init(text: "Data", kind: .typeIdentifier, identifier: nil, preciseIdentifier: "s:10Foundation4DataV"),
                .init(text: ", ", kind: .text, identifier: nil, preciseIdentifier: nil),
                .init(text: "considering", kind: .identifier, identifier: nil, preciseIdentifier: nil),
                .init(text: ": ", kind: .text, identifier: nil, preciseIdentifier: nil),
                .init(text: "Int", kind: .typeIdentifier, identifier: nil, preciseIdentifier: "s:Si"),
                .init(text: ")", kind: .text, identifier: nil, preciseIdentifier: nil),
                .init(text: "\n", kind: .text, identifier: nil, preciseIdentifier: nil),
            ])
        }
    }
<<<<<<< HEAD
=======
    func testDecodingLegacyData() throws {
        let legacyData = """
        {
          "title": "ClassName",
          "referenceURL": "doc://org.swift.docc.example/documentation/MyKit/ClassName",
          "language": "swift",
          "path": "documentation/MyKit/ClassName",
          "availableLanguages": [
            "swift"
          ],
          "kind": "org.swift.docc.kind.class",
          "abstract": [
            {
              "type": "text",
              "text": "A brief explanation of my class."
            }
          ],
          "platforms": [
            {
              "name": "PlatformName",
              "introducedAt": "1.0"
            },
          ],
          "fragments": [
            {
              "kind": "keyword",
              "text": "class"
            },
            {
              "kind": "text",
              "text": " "
            },
            {
              "kind": "identifier",
              "text": "ClassName"
            }
          ]
        }
        """.data(using: .utf8)!
        
        let decoded = try JSONDecoder().decode(LinkDestinationSummary.self, from: legacyData)
        
        XCTAssertEqual(decoded.referenceURL, ResolvedTopicReference(bundleIdentifier: "org.swift.docc.example", path: "/documentation/MyKit/ClassName", sourceLanguage: .swift).url)
        XCTAssertEqual(decoded.platforms?.count, 1)
        XCTAssertEqual(decoded.platforms?.first?.name, "PlatformName")
        XCTAssertEqual(decoded.platforms?.first?.introduced, "1.0")
        XCTAssertEqual(decoded.kind, .class)
        XCTAssertEqual(decoded.title, "ClassName")
        XCTAssertEqual(decoded.abstract?.plainText, "A brief explanation of my class.")
        XCTAssertEqual(decoded.path, "documentation/MyKit/ClassName")
        XCTAssertEqual(decoded.declarationFragments, [
            .init(text: "class", kind: .keyword, identifier: nil),
            .init(text: " ", kind: .text, identifier: nil),
            .init(text: "ClassName", kind: .identifier, identifier: nil),
        ])
        
        XCTAssert(decoded.variants.isEmpty)
    }
    
    // Workaround that addTeardownBlock doesn't exist in swift-corelibs-xctest
    
    private var tempFilesToRemove: [URL] = []
    
    override func tearDown() {
        for url in tempFilesToRemove {
            try? FileManager.default.removeItem(at: url)
        }
        tempFilesToRemove.removeAll()
        super.tearDown()
    }
    
    func createTemporaryDirectory() throws -> URL {
        let url = Foundation.URL(fileURLWithPath: NSTemporaryDirectory()).appendingPathComponent(ProcessInfo.processInfo.globallyUniqueString)
        try FileManager.default.createDirectory(at: url, withIntermediateDirectories: true, attributes: nil)
        tempFilesToRemove.append(url)
        return url
    }
>>>>>>> 9808092b
}<|MERGE_RESOLUTION|>--- conflicted
+++ resolved
@@ -277,8 +277,6 @@
             ])
         }
     }
-<<<<<<< HEAD
-=======
     func testDecodingLegacyData() throws {
         let legacyData = """
         {
@@ -337,24 +335,4 @@
         
         XCTAssert(decoded.variants.isEmpty)
     }
-    
-    // Workaround that addTeardownBlock doesn't exist in swift-corelibs-xctest
-    
-    private var tempFilesToRemove: [URL] = []
-    
-    override func tearDown() {
-        for url in tempFilesToRemove {
-            try? FileManager.default.removeItem(at: url)
-        }
-        tempFilesToRemove.removeAll()
-        super.tearDown()
-    }
-    
-    func createTemporaryDirectory() throws -> URL {
-        let url = Foundation.URL(fileURLWithPath: NSTemporaryDirectory()).appendingPathComponent(ProcessInfo.processInfo.globallyUniqueString)
-        try FileManager.default.createDirectory(at: url, withIntermediateDirectories: true, attributes: nil)
-        tempFilesToRemove.append(url)
-        return url
-    }
->>>>>>> 9808092b
 }