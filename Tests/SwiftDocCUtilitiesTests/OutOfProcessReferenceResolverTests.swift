--- conflicted
+++ resolved
@@ -371,34 +371,6 @@
     func testForwardsErrorOutputProcess() throws {
         throw XCTSkip("This test is flaky rdar://88498898")
 
-<<<<<<< HEAD
-        #if os(macOS)
-        let temporaryFolder = try createTemporaryDirectory()
-        
-        let executableLocation = temporaryFolder.appendingPathComponent("link-resolver-executable")
-        try """
-        #!/bin/bash
-        echo "Some error output" 1>&2                   # Write to stderr
-        echo '{"bundleIdentifier":"com.test.bundle"}'   # Write this resolver's bundle identifier
-        read                                            # Wait for docc to send a topic URL
-        """.write(to: executableLocation, atomically: true, encoding: .utf8)
-        
-        // `0o0700` is `-rwx------` (read, write, & execute only for owner)
-        try FileManager.default.setAttributes([.posixPermissions: 0o0700], ofItemAtPath: executableLocation.path)
-        XCTAssert(FileManager.default.isExecutableFile(atPath: executableLocation.path))
-         
-        let didReadErrorOutputExpectation = AsynchronousExpectation(description: "Did read forwarded error output.")
-        DispatchQueue.global().async {
-            let resolver = try? OutOfProcessReferenceResolver(processLocation: executableLocation, errorOutputHandler: {
-                errorMessage in
-                XCTAssertEqual(errorMessage, "Some error output\n")
-                didReadErrorOutputExpectation.fulfill()
-            })
-            XCTAssertEqual(resolver?.bundleIdentifier, "com.test.bundle")
-        }
-        XCTAssertNotEqual(didReadErrorOutputExpectation.wait(timeout: 20.0), .timedOut)
-        #endif
-=======
 //        #if os(macOS)
 //        let temporaryFolder = try createTemporaryDirectory()
 //        
@@ -425,7 +397,6 @@
 //        }
 //        XCTAssertNotEqual(didReadErrorOutputExpectation.wait(timeout: 20.0), .timedOut)
 //        #endif
->>>>>>> 2a0e055e
     }
     
     func assertForwardsResolverErrors(resolver: OutOfProcessReferenceResolver) throws {
