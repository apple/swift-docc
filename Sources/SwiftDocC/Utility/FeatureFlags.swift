--- conflicted
+++ resolved
@@ -27,16 +27,13 @@
     /// Whether or not experimental support for combining overloaded symbol pages is enabled.
     public var isExperimentalOverloadedSymbolPresentationEnabled = false
     
-<<<<<<< HEAD
+    /// Whether experimental support for automatically rendering links on symbol documentation to articles
+    /// that mention that symbol.
+    public var isExperimentalMentionedInEnabled = false
+    
     /// Whether or not experimental support validating parameters and return value documentation is enabled.
     public var isExperimentalParametersAndReturnsValidationEnabled = false
     
-=======
-    /// Whether experimental support for automatically rendering links on symbol documentation to articles
-    /// that mention that symbol.
-    public var isExperimentalMentionedInEnabled = false
-
->>>>>>> 29f830f3
     /// Creates a set of feature flags with the given values.
     ///
     /// - Parameters:
