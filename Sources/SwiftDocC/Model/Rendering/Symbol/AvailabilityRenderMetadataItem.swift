--- conflicted
+++ resolved
@@ -151,8 +151,8 @@
 
         let platformName = PlatformName(metadataPlatform: availability.platform)
         name = platformName?.displayName
-<<<<<<< HEAD
         introduced = availability.introduced.stringRepresentation(precisionUpToNonsignificant: .minor)
+        deprecated = availability.deprecated
         isBeta = AvailabilityRenderItem.isBeta(introduced: availability.introduced, current: current)
     }
     
@@ -162,10 +162,6 @@
         }
         
         return true
-=======
-        introduced = availability.introduced
-        deprecated = availability.deprecated
->>>>>>> f019ab8e
     }
     
     /// Creates a new item with the given platform name and version string.
