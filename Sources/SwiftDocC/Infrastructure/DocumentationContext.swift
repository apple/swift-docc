--- conflicted
+++ resolved
@@ -282,15 +282,9 @@
     /// External metadata injected into the context, for example via command line arguments.
     public var externalMetadata = ExternalMetadata()
 
-<<<<<<< HEAD
-=======
     /// Mentions of symbols within articles.
     var articleSymbolMentions = ArticleSymbolMentions()
 
-    /// The decoder used in the `SymbolGraphLoader`
-    var decoder: JSONDecoder = JSONDecoder()
-    
->>>>>>> feff3f79
     /// Initializes a documentation context with a given `dataProvider` and registers all the documentation bundles that it provides.
     ///
     /// - Parameter dataProvider: The data provider to register bundles from.
