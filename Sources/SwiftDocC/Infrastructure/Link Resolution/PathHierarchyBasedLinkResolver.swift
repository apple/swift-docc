--- conflicted
+++ resolved
@@ -270,7 +270,6 @@
         }
         return result
     }
-<<<<<<< HEAD
     
     // MARK: Links
     
@@ -291,8 +290,6 @@
         }
         return result
     }
-}
-=======
 }
 
 /// Creates a more writable version of an articles file name for use in documentation links.
@@ -309,5 +306,4 @@
 }
 
 private let whitespaceAndDashes = CharacterSet.whitespaces
-    .union(CharacterSet(charactersIn: "-–—")) // hyphen, en dash, em dash
->>>>>>> ca120e1e
+    .union(CharacterSet(charactersIn: "-–—")) // hyphen, en dash, em dash