--- conflicted
+++ resolved
@@ -209,11 +209,7 @@
             let (children, pathComponent) = try findChildContainer(node: &node, remaining: remaining, rawPathForError: rawPathForError)
             
             do {
-<<<<<<< HEAD
-                guard let child = try children.find(pathComponent) else {
-=======
                 guard let child = try children.find(pathComponent.disambiguation) else {
->>>>>>> 2f7b3aab
                     // The search has ended with a node that doesn't have a child matching the next path component.
                     throw makePartialResultError(node: node, remaining: remaining, rawPathForError: rawPathForError)
                 }
@@ -260,11 +256,7 @@
                 // Look ahead one path component to narrow down the list of collisions. 
                 // For each collision where the next path component can be found unambiguously, return that matching node one level down.
                 let possibleMatchesOneLevelDown = collisions.compactMap {
-<<<<<<< HEAD
-                    return try? $0.node.children[String(nextPathComponent.name)]?.find(nextPathComponent)
-=======
                     return try? $0.node.children[String(nextPathComponent.name)]?.find(nextPathComponent.disambiguation)
->>>>>>> 2f7b3aab
                 }
                 let onlyPossibleMatch: Node?
                 
@@ -421,21 +413,12 @@
     ///  - No match is found; indicated by a `nil` return value.
     ///  - Exactly one match is found; indicated by a non-nil return value.
     ///  - More than one match is found; indicated by a raised error listing the matches and their missing disambiguation.
-<<<<<<< HEAD
-    func find(_ component: PathHierarchy.PathComponent?) throws -> PathHierarchy.Node? {
-        if storage.count <= 1, component?.disambiguation == nil {
-            return storage.first?.node
-        }
-        
-        switch component?.disambiguation {
-=======
     func find(_ disambiguation: PathHierarchy.PathComponent.Disambiguation?) throws -> PathHierarchy.Node? {
         if storage.count <= 1, disambiguation == nil {
             return storage.first?.node
         }
         
         switch disambiguation {
->>>>>>> 2f7b3aab
         case .kindAndHash(let kind, let hash):
             switch (kind, hash) {
             case (let kind?, let hash?):
@@ -455,7 +438,6 @@
                 return matches.first?.node
             case (nil, nil):
                 break
-<<<<<<< HEAD
             }
         case .typeSignature(let parameterTypes, let returnTypes):
             switch (parameterTypes, returnTypes) {
@@ -475,8 +457,6 @@
                 return matches.first?.node
             case (nil, nil):
                 break
-=======
->>>>>>> 2f7b3aab
             }
         case nil:
             break
@@ -488,8 +468,8 @@
 }
 
 // MARK: Private helper extensions
-
-<<<<<<< HEAD
+// Allow optional substrings to be compared to non-optional strings
+
 private func formattedTypes(_ types: [String]?) -> String? {
     guard let types = types else { return nil }
     switch types.count {
@@ -503,13 +483,6 @@
     guard let lhs = lhs else { return false }
     return lhs == rhs
 }
-=======
-// Allow optional substrings to be compared to non-optional strings
-private func == <S1: StringProtocol, S2: StringProtocol>(lhs: S1?, rhs: S2) -> Bool {
-     guard let lhs = lhs else { return false }
-     return lhs == rhs
- }
->>>>>>> 2f7b3aab
 
 private extension Sequence {
     /// Returns the only element of the sequence that satisfies the given predicate.
@@ -532,35 +505,23 @@
 
 private extension PathHierarchy.Node {
     func matches(_ component: PathHierarchy.PathComponent) -> Bool {
-<<<<<<< HEAD
+        // Check the full path component first in case the node's name has a suffix that could be mistaken for a hash disambiguation.
+        if name == component.full {
+            return true
+        }
+        // Otherwise, check if the node's symbol matches the provided disambiguation
         if let symbol = symbol, let disambiguation = component.disambiguation {
             switch disambiguation {
             case .kindAndHash(let kind, let hash):
                 return name == component.name
-                    && (kind == nil || kind == symbol.kind.identifier.identifier)
-                    && (hash == nil || hash == symbol.identifier.precise.stableHashString)
+                    && (kind == nil || kind! == symbol.kind.identifier.identifier)
+                    && (hash == nil || hash! == symbol.identifier.precise.stableHashString)
             case .typeSignature(let parameterTypes, let returnTypes):
                 let functionSignatureTypeNames = PathHierarchy.functionSignatureTypeNames(for: symbol)
                 return name == component.name
                     && (parameterTypes == nil || typesMatch(provided: parameterTypes!, actual: functionSignatureTypeNames?.parameterTypeNames))
                     && (returnTypes    == nil || typesMatch(provided: returnTypes!,    actual: functionSignatureTypeNames?.returnTypeNames))
             }
-        } else {
-            return name == component.full
-=======
-        // Check the full path component first in case the node's name has a suffix that could be mistaken for a hash disambiguation.
-        if name == component.full {
-            return true
->>>>>>> 2f7b3aab
-        }
-        // Otherwise, check if the node's symbol matches the provided disambiguation
-        else if let symbol = symbol, let disambiguation = component.disambiguation {
-            switch disambiguation {
-            case .kindAndHash(let kind, let hash):
-                return name == component.name
-                    && (kind == nil || kind! == symbol.kind.identifier.identifier)
-                    && (hash == nil || hash! == symbol.identifier.precise.stableHashString)
-            }
         }
         
         return false
