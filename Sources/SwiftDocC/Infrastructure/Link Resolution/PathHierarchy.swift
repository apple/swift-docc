/*
 This source file is part of the Swift.org open source project

 Copyright (c) 2022-2023 Apple Inc. and the Swift project authors
 Licensed under Apache License v2.0 with Runtime Library Exception

 See https://swift.org/LICENSE.txt for license information
 See https://swift.org/CONTRIBUTORS.txt for Swift project authors
*/

import Foundation
import SymbolKit

/// An opaque identifier that uniquely identifies a resolved entry in the path hierarchy,
///
/// Resolved identifiers cannot be inspected and can only be created by the path hierarchy.
struct ResolvedIdentifier: Equatable, Hashable {
    // This is currently implemented with a UUID. That detail should remain hidden and may change at any time.
    private let storage = UUID()
}

/// A hierarchy of path components corresponding to the documentation hierarchy with disambiguation information at every level.
///
/// The main purpose of the path hierarchy is finding documentation entities based on relative paths from other documentation entities with good handling of link disambiguation.
/// This disambiguation aware hierarchy also makes it suitable for determining the least disambiguated paths for each documentation page.
///
/// The documentation hierarchy exist both in the path hierarchy and in the topic graph but for different purposes and in formats with different specialization. Neither is a replacement for the other.
///
/// ### Creation
///
/// Due to the rich relationships between symbols, a path hierarchy is created in two steps. First, the path hierarchy is initialized with all the symbols for all modules.
/// Next, non-symbols are added to the path hierarchy and on-page landmarks for both symbols and non-symbols are added where applicable.
/// It is not possible to add symbols to a path hierarchy after it has been initialized.
///
/// ### Usage
///
/// After a path hierarchy has been fully created — with both symbols and non-symbols — it can be used to find elements in the hierarchy and to determine the least disambiguated paths for all elements.
struct PathHierarchy {
    
    /// A map of module names to module nodes.
    private(set) var modules: [String: Node]
    /// The container of top-level articles in the documentation hierarchy.
    let articlesContainer: Node
    /// The container of tutorials in the documentation hierarchy.
    let tutorialContainer: Node
    /// The container of tutorial overview pages in the documentation hierarchy.
    let tutorialOverviewContainer: Node
    
    /// A map of known documentation nodes based on their unique identifiers.
    private(set) var lookup: [ResolvedIdentifier: Node]
    
    // MARK: Creating a path hierarchy
    
    /// Initializes a path hierarchy with the all the symbols from all modules that a the given symbol graph loader provides.
    ///
    /// - Parameters:
    ///   - loader: The symbol graph loader that provides all symbols.
    ///   - bundleName: The name of the documentation bundle, used as a container for articles and tutorials.
    ///   - moduleKindDisplayName: The display name for the "module" kind of symbol.
    ///   - knownDisambiguatedPathComponents: A list of path components with known required disambiguations.
    init(
        symbolGraphLoader loader: SymbolGraphLoader,
        bundleName: String,
        moduleKindDisplayName: String = "Framework",
        knownDisambiguatedPathComponents: [String: [String]]? = nil
    ) {
        var roots: [String: Node] = [:]
        var allNodes: [String: [Node]] = [:]
        
        let symbolGraphs = loader.symbolGraphs
            .sorted(by: { lhs, _ in
                return !lhs.key.lastPathComponent.contains("@")
            })
        
        for (url, graph) in symbolGraphs {
            let moduleName = graph.module.name
            let moduleNode: Node
            
            if !loader.hasPrimaryURL(moduleName: moduleName) {
                guard let moduleName = SymbolGraphLoader.moduleNameFor(url),
                      let existingModuleNode = roots[moduleName]
                else { continue }
                moduleNode = existingModuleNode
            } else if let existingModuleNode = roots[moduleName] {
                moduleNode = existingModuleNode
            } else {
                let moduleIdentifierLanguage = graph.symbols.values.first?.identifier.interfaceLanguage ?? SourceLanguage.swift.id
                let moduleSymbol = SymbolGraph.Symbol(
                    identifier: .init(precise: moduleName, interfaceLanguage: moduleIdentifierLanguage),
                    names: SymbolGraph.Symbol.Names(title: moduleName, navigator: nil, subHeading: nil, prose: nil),
                    pathComponents: [moduleName],
                    docComment: nil,
                    accessLevel: SymbolGraph.Symbol.AccessControl(rawValue: "public"),
                    kind: SymbolGraph.Symbol.Kind(parsedIdentifier: .module, displayName: moduleKindDisplayName),
                    mixins: [:])
                let newModuleNode = Node(symbol: moduleSymbol)
                roots[moduleName] = newModuleNode
                moduleNode = newModuleNode
                allNodes[moduleName] = [moduleNode]
            }
            
            var nodes: [String: Node] = [:]
            nodes.reserveCapacity(graph.symbols.count)
            for (id, symbol) in graph.symbols {
                if let existingNode = allNodes[id]?.first(where: { $0.symbol!.identifier == symbol.identifier }) {
                    nodes[id] = existingNode
                } else {
                    let node = Node(symbol: symbol)
                    // Disfavor synthesized symbols when they collide with other symbol with the same path.
                    // FIXME: Get information about synthesized symbols from SymbolKit https://github.com/apple/swift-docc-symbolkit/issues/58
                    node.isDisfavoredInCollision = symbol.identifier.precise.contains("::SYNTHESIZED::")
                    nodes[id] = node
                    allNodes[id, default: []].append(node)
                }
            }
            
            var topLevelCandidates = nodes
            for relationship in graph.relationships where [.memberOf, .requirementOf, .optionalRequirementOf].contains(relationship.kind) {
                guard let sourceNode = nodes[relationship.source] else {
                    continue
                }
                if let targetNode = nodes[relationship.target] {
                    targetNode.add(symbolChild: sourceNode)
                    topLevelCandidates.removeValue(forKey: relationship.source)
                } else if let targetNodes = allNodes[relationship.target] {
                    for targetNode in targetNodes {
                        targetNode.add(symbolChild: sourceNode)
                    }
                    topLevelCandidates.removeValue(forKey: relationship.source)
                } else {
                    // Symbols that are not added to the path hierarchy based on relationships will be added to the path hierarchy based on the symbol's path components.
                    // Using relationships over path components is preferred because it provides information needed to disambiguate path collisions.
                    //
                    // In full symbol graphs this is expected to be rare. In partial symbol graphs from the ConvertService it is expected that parent symbols and relationships
                    // will be missing. The ConvertService is expected to provide the necessary `knownDisambiguatedPathComponents` to disambiguate any collisions.
                    continue
                }
            }
            
            for relationship in graph.relationships where relationship.kind == .defaultImplementationOf {
                guard let sourceNode = nodes[relationship.source] else {
                    continue
                }
                // Default implementations collide with the protocol requirement that they implement.
                // Disfavor the default implementation to favor the protocol requirement (or other symbol with the same path).
                sourceNode.isDisfavoredInCollision = true
                
                let targetNodes = nodes[relationship.target].map { [$0] } ?? allNodes[relationship.target] ?? []
                guard !targetNodes.isEmpty else {
                    continue
                }
                
                for requirementTarget in targetNodes {
                    assert(
                        requirementTarget.parent != nil,
                        "The 'defaultImplementationOf' symbol should be a 'memberOf' a known protocol symbol but didn't have a parent relationship in the hierarchy."
                    )
                    requirementTarget.parent?.add(symbolChild: sourceNode)
                }
                topLevelCandidates.removeValue(forKey: relationship.source)
            }
            
            // The hierarchy doesn't contain any non-symbol nodes yet. It's OK to unwrap the `symbol` property.
            for topLevelNode in topLevelCandidates.values where topLevelNode.symbol!.pathComponents.count == 1 {
                moduleNode.add(symbolChild: topLevelNode)
            }
            
            for node in topLevelCandidates.values where node.symbol!.pathComponents.count > 1 {
                var parent = moduleNode
                var components = { (symbol: SymbolGraph.Symbol) -> [String] in
                    let original = symbol.pathComponents
                    if let disambiguated = knownDisambiguatedPathComponents?[node.symbol!.identifier.precise], disambiguated.count == original.count {
                        return disambiguated
                    } else {
                        return original
                    }
                }(node.symbol!)[...].dropLast()
                while !components.isEmpty, let child = try? parent.children[components.first!]?.find(nil, nil) {
                    parent = child
                    components = components.dropFirst()
                }
                for component in components {
                    assert(
                        parent.children[components.first!] == nil,
                        "Shouldn't create a new sparse node when symbol node already exist. This is an indication that a symbol is missing a relationship."
                    )
                    let component = Self.parse(pathComponent: component[...])
                    let nodeWithoutSymbol = Node(name: component.name)
                    nodeWithoutSymbol.isDisfavoredInCollision = true
                    parent.add(child: nodeWithoutSymbol, kind: component.kind, hash: component.hash)
                    parent = nodeWithoutSymbol
                }
                parent.add(symbolChild: node)
            }
        }
        
        assert(
            allNodes.allSatisfy({ $0.value[0].parent != nil || roots[$0.key] != nil }),
            "Every node should either have a parent node or be a root node. This wasn't true for \(allNodes.filter({ $0.value[0].parent != nil || roots[$0.key] != nil }).map(\.key).sorted())"
        )
        allNodes.removeAll()
        
        // build the lookup list by traversing the hierarchy and adding identifiers to each node
        
        var lookup = [ResolvedIdentifier: Node]()
        func descend(_ node: Node) {
            assert(node.identifier == nil)
            if node.symbol != nil {
                node.identifier = ResolvedIdentifier()
                lookup[node.identifier] = node
            }
            for tree in node.children.values {
                for (_, subtree) in tree.storage {
                    for (_, node) in subtree {
                        descend(node)
                    }
                }
            }
        }
        
        for module in roots.values {
            descend(module)
        }
        
        func newNode(_ name: String) -> Node {
            let id = ResolvedIdentifier()
            let node = Node(name: name)
            node.identifier = id
            lookup[id] = node
            return node
        }
        self.articlesContainer = roots[bundleName] ?? newNode(bundleName)
        self.tutorialContainer = newNode(bundleName)
        self.tutorialOverviewContainer = newNode("tutorials")
        
        assert(
            lookup.allSatisfy({ $0.key == $0.value.identifier }),
            "Every node lookup should match a node with that identifier."
        )
        
        self.modules = roots
        self.lookup = lookup
        
        assert(topLevelSymbols().allSatisfy({ lookup[$0] != nil }))
    }
    
    // MARK: Adding non-symbols
    
    /// Adds an article to the path hierarchy.
    /// - Parameter name: The path component name of the article (the file name without the file extension).
    /// - Returns: The new unique identifier that represent this article.
    mutating func addArticle(name: String) -> ResolvedIdentifier {
        return addNonSymbolChild(parent: articlesContainer.identifier, name: name, kind: "article")
    }
    
    /// Adds a tutorial to the path hierarchy.
    /// - Parameter name: The path component name of the tutorial (the file name without the file extension).
    /// - Returns: The new unique identifier that represent this tutorial.
    mutating func addTutorial(name: String) -> ResolvedIdentifier {
        return addNonSymbolChild(parent: tutorialContainer.identifier, name: name, kind: "tutorial")
    }
    
    /// Adds a tutorial overview page to the path hierarchy.
    /// - Parameter name: The path component name of the tutorial overview (the file name without the file extension).
    /// - Returns: The new unique identifier that represent this tutorial overview.
    mutating func addTutorialOverview(name: String) -> ResolvedIdentifier {
        return addNonSymbolChild(parent: tutorialOverviewContainer.identifier, name: name, kind: "technology")
    }
    
    /// Adds a non-symbol child element to an existing element in the path hierarchy.
    /// - Parameters:
    ///   - parent: The unique identifier of the existing element to add the new child element to.
    ///   - name: The path component name of the new element.
    ///   - kind: The kind of the new element
    /// - Returns: The new unique identifier that represent this element.
    mutating func addNonSymbolChild(parent: ResolvedIdentifier, name: String, kind: String) -> ResolvedIdentifier {
        let parent = lookup[parent]!
        
        let newReference = ResolvedIdentifier()
        let newNode = Node(name: name)
        newNode.identifier = newReference
        self.lookup[newReference] = newNode
        parent.add(child: newNode, kind: kind, hash: nil)
        
        return newReference
    }
    
    /// Adds a non-symbol technology root.
    /// - Parameters:
    ///   - name: The path component name of the technology root.
    /// - Returns: The new unique identifier that represent the root.
    mutating func addTechnologyRoot(name: String) -> ResolvedIdentifier {
        let newReference = ResolvedIdentifier()
        let newNode = Node(name: name)
        newNode.identifier = newReference
        self.lookup[newReference] = newNode
        
        modules[name] = newNode
        
        return newReference
    }
}

// MARK: Node

extension PathHierarchy {
    /// A node in the path hierarchy.
    final class Node {
        /// The unique identifier for this node.
        fileprivate(set) var identifier: ResolvedIdentifier!
        
        // Everything else is file-private or private.
        
        /// The name of this path component in the hierarchy.
        private(set) var name: String
        
        /// The descendants of this node in the hierarchy.
        /// Each name maps to a disambiguation tree that handles
        private(set) var children: [String: DisambiguationContainer]
        
        private(set) unowned var parent: Node?
        /// The symbol, if a node has one.
        private(set) var symbol: SymbolGraph.Symbol?
        
        /// If the path hierarchy should disfavor this node in a link collision.
        ///
        /// By default, nodes are not disfavored.
        ///
        /// If a favored node collides with a disfavored node the link will resolve to the favored node without
        /// requiring any disambiguation. Referencing the disfavored node requires disambiguation.
        var isDisfavoredInCollision: Bool
        
        /// Initializes a symbol node.
        fileprivate init(symbol: SymbolGraph.Symbol!) {
            self.symbol = symbol
            self.name = symbol.pathComponents.last!
            self.children = [:]
            self.isDisfavoredInCollision = false
        }
        
        /// Initializes a non-symbol node with a given name.
        fileprivate init(name: String) {
            self.symbol = nil
            self.name = name
            self.children = [:]
            self.isDisfavoredInCollision = false
        }
        
        /// Adds a descendant to this node, providing disambiguation information from the node's symbol.
        fileprivate func add(symbolChild: Node) {
            precondition(symbolChild.symbol != nil)
            add(
                child: symbolChild,
                kind: symbolChild.symbol!.kind.identifier.identifier,
                hash: symbolChild.symbol!.identifier.precise.stableHashString
            )
        }
        
        /// Adds a descendant of this node.
        fileprivate func add(child: Node, kind: String?, hash: String?) {
            child.parent = self
            children[child.name, default: .init()].add(kind ?? "_", hash ?? "_", child)
        }
        
        /// Combines this node with another node.
        fileprivate func merge(with other: Node) {
            assert(self.parent?.symbol?.identifier.precise == other.parent?.symbol?.identifier.precise)
            self.children = self.children.merging(other.children, uniquingKeysWith: { $0.merge(with: $1) })
            
            for (_, tree) in self.children {
                for subtree in tree.storage.values {
                    for node in subtree.values {
                        node.parent = self
                    }
                }
            }
        }
    }
}

<<<<<<< HEAD
private extension PathHierarchy.Node {
    func matches(_ component: PathHierarchy.PathComponent) -> Bool {
        if let symbol = symbol {
            return name == component.name
            && (component.kind == nil || component.kind == symbol.kind.identifier.identifier)
            && (component.hash == nil || component.hash == symbol.identifier.precise.stableHashString)
        } else {
            return name == component.full
        }
    }
    
    func anyChildMatches(_ component: PathHierarchy.PathComponent) -> Bool {
        let keys = children.keys
        return keys.contains(component.name) || keys.contains(component.full)
    }
}

// MARK: Parsing documentation links

/// All known symbol kind identifiers.
///
/// This is used to identify parsed path components as kind information.
private let knownSymbolKinds = Set(SymbolGraph.Symbol.KindIdentifier.allCases.map { $0.identifier })
/// All known source language identifiers.
///
/// This is used to skip language prefixes from kind disambiguation information.
private let knownLanguagePrefixes = SourceLanguage.knownLanguages.flatMap { [$0.id] + $0.idAliases }.map { $0 + "." }

extension PathHierarchy {
    /// The parsed information for a documentation URI path component.
    struct PathComponent {
        /// The full original path component
        let full: String
        /// The parsed entity name
        let name: String
        /// The parsed entity kind, if any.
        var kind: String?
        /// The parsed entity hash, if any.
        var hash: String?
    }
    
    /// Parsed a documentation link path (and optional fragment) string into structured path component values.
    /// - Parameters:
    ///   - path: The documentation link string, containing a path and an optional fragment.
    ///   - omittingEmptyComponents: If empty path components should be omitted from the parsed path. By default the are omitted.
    /// - Returns: A pair of the parsed path components and a flag that indicate if the documentation link is absolute or not.
    static func parse(path: String, omittingEmptyComponents: Bool = true) -> (components: [PathComponent], isAbsolute: Bool) {
        guard !path.isEmpty else { return ([], true) }
        var components = path.split(separator: "/", omittingEmptySubsequences: omittingEmptyComponents)
        let isAbsolute = path.first == "/"
            || String(components.first ?? "") == NodeURLGenerator.Path.documentationFolderName
            || String(components.first ?? "") == NodeURLGenerator.Path.tutorialsFolderName
       
        if let hashIndex = components.last?.firstIndex(of: "#") {
            let last = components.removeLast()
            components.append(last[..<hashIndex])
            
            let fragment = String(last[hashIndex...].dropFirst())
            return (components.map(Self.parse(pathComponent:)) + [PathComponent(full: fragment, name: fragment, kind: nil, hash: nil)], isAbsolute)
        }
        
        return (components.map(Self.parse(pathComponent:)), isAbsolute)
    }
    
    /// Parses a single path component string into a structured format.
    private static func parse(pathComponent original: Substring) -> PathComponent {
        let full = String(original)
        guard let dashIndex = original.lastIndex(of: "-") else {
            return PathComponent(full: full, name: full, kind: nil, hash: nil)
        }
        
        let hash = String(original[dashIndex...].dropFirst())
        let name = String(original[..<dashIndex])
        
        func isValidHash(_ hash: String) -> Bool {
            var index: UInt8 = 0
            for char in hash.utf8 {
                guard index <= 5, (48...57).contains(char) || (97...122).contains(char) else { return false }
                index += 1
            }
            return true
        }
        
        if knownSymbolKinds.contains(hash) {
            // The parsed hash value is a symbol kind
            return PathComponent(full: full, name: name, kind: hash, hash: nil)
        }
        if let languagePrefix = knownLanguagePrefixes.first(where: { hash.starts(with: $0) }) {
            // The hash is actually a symbol kind with a language prefix
            return PathComponent(full: full, name: name, kind: String(hash.dropFirst(languagePrefix.count)), hash: nil)
        }
        if !isValidHash(hash) {
            // The parsed hash is neither a symbol not a valid hash. It's probably a hyphen-separated name.
            return PathComponent(full: full, name: full, kind: nil, hash: nil)
        }
        
        if let dashIndex = name.lastIndex(of: "-") {
            let kind = String(name[dashIndex...].dropFirst())
            let name = String(name[..<dashIndex])
            if let languagePrefix = knownLanguagePrefixes.first(where: { kind.starts(with: $0) }) {
                return PathComponent(full: full, name: name, kind: String(kind.dropFirst(languagePrefix.count)), hash: hash)
            } else {
                return PathComponent(full: full, name: name, kind: kind, hash: hash)
            }
        }
        return PathComponent(full: full, name: name, kind: nil, hash: hash)
    }
    
    static func joined<PathComponents>(_ pathComponents: PathComponents) -> String where PathComponents: Sequence, PathComponents.Element == PathComponent {
        return pathComponents.map(\.full).joined(separator: "/")
    }
}

// MARK: Determining disambiguated paths

private let nonAllowedPathCharacters = CharacterSet.urlPathAllowed.inverted

private func symbolFileName(_ symbolName: String) -> String {
    return symbolName.components(separatedBy: nonAllowedPathCharacters).joined(separator: "_")
}

extension PathHierarchy {
    /// Determines the disambiguated relative links of all the direct descendants of the given node.
    ///
    /// - Parameters:
    ///   - nodeID: The identifier of the node to determine direct descendant links for.
    /// - Returns: A map if node identifiers to pairs of links and flags indicating if the link is disambiguated or not.
    func disambiguatedChildLinks(of nodeID: ResolvedIdentifier) -> [ResolvedIdentifier: (link: String, hasDisambiguation: Bool)] {
        let node = lookup[nodeID]!
        
        var gathered = [(symbolID: String, (link: String, hasDisambiguation: Bool, id: ResolvedIdentifier, isSwift: Bool))]()
        for (_, tree) in node.children {
            let disambiguatedChildren = tree.disambiguatedValuesWithCollapsedUniqueSymbols(includeLanguage: false)
            
            for (node, disambiguation) in disambiguatedChildren {
                guard let id = node.identifier, let symbolID = node.symbol?.identifier.precise else { continue }
                let suffix = disambiguation.makeSuffix()
                gathered.append((
                    symbolID: symbolID, (
                        link: node.name + suffix,
                        hasDisambiguation: !suffix.isEmpty,
                        id: id,
                        isSwift: node.symbol?.identifier.interfaceLanguage == "swift"
                    )
                ))
            }
        }
        
        // If a symbol node exist in multiple languages, prioritize the Swift variant.
        let uniqueSymbolValues = Dictionary(gathered, uniquingKeysWith: { lhs, rhs in lhs.isSwift ? lhs : rhs })
            .values.map({ ($0.id, ($0.link, $0.hasDisambiguation)) })
        return .init(uniqueKeysWithValues: uniqueSymbolValues)
    }
    
    func disambiguatedAbsoluteLinks() -> [String: String] {
        return disambiguatedPaths(
            caseSensitive: true,
            transformToFileNames: false,
            includeDisambiguationForUnambiguousChildren: false,
            includeLanguage: false
        )
    }
    
    /// Determines the least disambiguated paths for all symbols in the path hierarchy.
    ///
    /// - Parameters:
    ///   - includeDisambiguationForUnambiguousChildren: Whether or not descendants unique to a single collision should maintain the containers disambiguation.
    ///   - includeLanguage: Whether or not kind disambiguation information should include the source language.
    /// - Returns: A map of unique identifier strings to disambiguated file paths
    func caseInsensitiveDisambiguatedPaths(
        includeDisambiguationForUnambiguousChildren: Bool = false,
        includeLanguage: Bool = false
    ) -> [String: String] {
        return disambiguatedPaths(
            caseSensitive: false,
            transformToFileNames: true,
            includeDisambiguationForUnambiguousChildren: includeDisambiguationForUnambiguousChildren,
            includeLanguage: includeLanguage
        )
    }
    
    private func disambiguatedPaths(
        caseSensitive: Bool,
        transformToFileNames: Bool,
        includeDisambiguationForUnambiguousChildren: Bool,
        includeLanguage: Bool
    ) -> [String: String] {
        
        let nameTransform: (String) -> String
        if transformToFileNames {
            nameTransform = symbolFileName(_:)
        } else {
            nameTransform = { $0 }
        }
        
        func descend(_ node: Node, accumulatedPath: String) -> [(String, (String, Bool))] {
            var results: [(String, (String, Bool))] = []
            let children = [String: DisambiguationTree](node.children.map {
                var name = $0.key
                if !caseSensitive {
                    name = name.lowercased()
                }
                return (nameTransform(name), $0.value)
            }, uniquingKeysWith: { $0.merge(with: $1) })
            
            for (_, tree) in children {
                let disambiguatedChildren = tree.disambiguatedValuesWithCollapsedUniqueSymbols(includeLanguage: includeLanguage)
                let uniqueNodesWithChildren = Set(disambiguatedChildren.filter { $0.disambiguation.value() != nil && !$0.value.children.isEmpty }.map { $0.value.symbol?.identifier.precise })
                
                for (node, disambiguation) in disambiguatedChildren {
                    var path: String
                    if node.identifier == nil && disambiguatedChildren.count == 1 {
                        // When descending through placeholder nodes, we trust that the known disambiguation
                        // that they were created with is necessary.
                        var knownDisambiguation = ""
                        let (kind, subtree) = tree.storage.first!
                        if kind != "_" {
                            knownDisambiguation += "-\(kind)"
                        }
                        let hash = subtree.keys.first!
                        if hash != "_" {
                            knownDisambiguation += "-\(hash)"
                        }
                        path = accumulatedPath + "/" +  nameTransform(node.name) + knownDisambiguation
                    } else {
                        path = accumulatedPath + "/" + nameTransform(node.name)
                    }
                    if let symbol = node.symbol {
                        results.append(
                            (symbol.identifier.precise, (path + disambiguation.makeSuffix(), symbol.identifier.interfaceLanguage == "swift"))
                        )
                    }
                    if includeDisambiguationForUnambiguousChildren || uniqueNodesWithChildren.count > 1 {
                        path += disambiguation.makeSuffix()
                    }
                    results += descend(node, accumulatedPath: path)
                }
            }
            return results
        }
        
        var gathered: [(String, (String, Bool))] = []
        
        for (moduleName, node) in modules {
            let path = "/" + moduleName
            gathered.append(
                (moduleName, (path, node.symbol == nil || node.symbol!.identifier.interfaceLanguage == "swift"))
            )
            gathered += descend(node, accumulatedPath: path)
        }
        
        // If a symbol node exist in multiple languages, prioritize the Swift variant.
        let result = [String: (String, Bool)](gathered, uniquingKeysWith: { lhs, rhs in lhs.1 ? lhs : rhs }).mapValues({ $0.0 })
        
        assert(
            Set(result.values).count == result.keys.count,
            {
                let collisionDescriptions = result
                    .reduce(into: [String: [String]](), { $0[$1.value, default: []].append($1.key) })
                    .filter({ $0.value.count > 1 })
                    .map { "\($0.key)\n\($0.value.map({ "  " + $0 }).joined(separator: "\n"))" }
                return """
                Disambiguated paths contain \(collisionDescriptions.count) collision(s):
                \(collisionDescriptions.joined(separator: "\n"))
                """
            }()
        )
        
        return result
    }
}

=======
>>>>>>> 93585b6a
// MARK: Traversing

extension PathHierarchy {
    /// Returns the list of top level symbols
    func topLevelSymbols() -> [ResolvedIdentifier] {
        var result: Set<ResolvedIdentifier> = []
        // Roots represent modules and only have direct symbol descendants.
        for root in modules.values {
            for (_, tree) in root.children {
                for subtree in tree.storage.values {
                    for node in subtree.values where node.symbol != nil {
                        result.insert(node.identifier)
                    }
                }
            }
        }
        return Array(result) + modules.values.map { $0.identifier }
    }
}

// MARK: Removing nodes

extension PathHierarchy {
    // When unregistering a documentation bundle from a context, entries for that bundle should no longer be findable.
    // The below implementation marks nodes as "not findable" while leaving them in the hierarchy so that they can be
    // traversed.
    // This would be problematic if it happened repeatedly but in practice the path hierarchy will only be in this state
    // after unregistering a data provider until a new data provider is registered.
    
    /// Removes a node from the path hierarchy so that it can no longer be found.
    /// - Parameter id: The unique identifier for the node.
    mutating func removeNodeWithID(_ id: ResolvedIdentifier) {
        // Remove the node from the lookup and unset its identifier
        lookup.removeValue(forKey: id)!.identifier = nil
    }
}

// MARK: Disambiguation container

extension PathHierarchy {
    /// A fixed-depth tree that stores disambiguation information and finds values based on partial disambiguation.
    struct DisambiguationContainer {
        // Each disambiguation tree is fixed at two levels and stores a limited number of values.
        // In practice, almost all trees store either 1, 2, or 3 elements with 1 being the most common.
        // It's very rare to have more than 10 values and 20+ values is extremely rare.
        //
        // Given this expected amount of data, a nested dictionary implementation performs well.
        private(set) var storage: [String: [String: PathHierarchy.Node]] = [:]
    }
}

extension PathHierarchy.DisambiguationContainer {
    /// Add a new value to the tree for a given pair of kind and hash disambiguations.
    /// - Parameters:
    ///   - kind: The kind disambiguation for this value.
    ///   - hash: The hash disambiguation for this value.
    ///   - value: The new value
    /// - Returns: If a value already exist with the same pair of kind and hash disambiguations.
    mutating func add(_ kind: String, _ hash: String, _ value: PathHierarchy.Node) {
        if let existing = storage[kind]?[hash] {
            existing.merge(with: value)
        } else if storage.count == 1, let existing = storage["_"]?["_"] {
            // It is possible for articles and other non-symbols to collide with unfindable symbol placeholder nodes.
            // When this happens, remove the placeholder node and move its children to the real (non-symbol) node.
            value.merge(with: existing)
            storage = [kind: [hash: value]]
        } else {
            storage[kind, default: [:]][hash] = value
        }
    }
    
    /// Combines the data from this tree with another tree to form a new, merged disambiguation tree.
    func merge(with other: Self) -> Self {
        return .init(storage: self.storage.merging(other.storage, uniquingKeysWith: { lhs, rhs in
            lhs.merging(rhs, uniquingKeysWith: {
                lhsValue, rhsValue in
                assert(lhsValue.symbol!.identifier.precise == rhsValue.symbol!.identifier.precise)
                return lhsValue
            })
        }))
    }
}<|MERGE_RESOLUTION|>--- conflicted
+++ resolved
@@ -378,281 +378,6 @@
     }
 }
 
-<<<<<<< HEAD
-private extension PathHierarchy.Node {
-    func matches(_ component: PathHierarchy.PathComponent) -> Bool {
-        if let symbol = symbol {
-            return name == component.name
-            && (component.kind == nil || component.kind == symbol.kind.identifier.identifier)
-            && (component.hash == nil || component.hash == symbol.identifier.precise.stableHashString)
-        } else {
-            return name == component.full
-        }
-    }
-    
-    func anyChildMatches(_ component: PathHierarchy.PathComponent) -> Bool {
-        let keys = children.keys
-        return keys.contains(component.name) || keys.contains(component.full)
-    }
-}
-
-// MARK: Parsing documentation links
-
-/// All known symbol kind identifiers.
-///
-/// This is used to identify parsed path components as kind information.
-private let knownSymbolKinds = Set(SymbolGraph.Symbol.KindIdentifier.allCases.map { $0.identifier })
-/// All known source language identifiers.
-///
-/// This is used to skip language prefixes from kind disambiguation information.
-private let knownLanguagePrefixes = SourceLanguage.knownLanguages.flatMap { [$0.id] + $0.idAliases }.map { $0 + "." }
-
-extension PathHierarchy {
-    /// The parsed information for a documentation URI path component.
-    struct PathComponent {
-        /// The full original path component
-        let full: String
-        /// The parsed entity name
-        let name: String
-        /// The parsed entity kind, if any.
-        var kind: String?
-        /// The parsed entity hash, if any.
-        var hash: String?
-    }
-    
-    /// Parsed a documentation link path (and optional fragment) string into structured path component values.
-    /// - Parameters:
-    ///   - path: The documentation link string, containing a path and an optional fragment.
-    ///   - omittingEmptyComponents: If empty path components should be omitted from the parsed path. By default the are omitted.
-    /// - Returns: A pair of the parsed path components and a flag that indicate if the documentation link is absolute or not.
-    static func parse(path: String, omittingEmptyComponents: Bool = true) -> (components: [PathComponent], isAbsolute: Bool) {
-        guard !path.isEmpty else { return ([], true) }
-        var components = path.split(separator: "/", omittingEmptySubsequences: omittingEmptyComponents)
-        let isAbsolute = path.first == "/"
-            || String(components.first ?? "") == NodeURLGenerator.Path.documentationFolderName
-            || String(components.first ?? "") == NodeURLGenerator.Path.tutorialsFolderName
-       
-        if let hashIndex = components.last?.firstIndex(of: "#") {
-            let last = components.removeLast()
-            components.append(last[..<hashIndex])
-            
-            let fragment = String(last[hashIndex...].dropFirst())
-            return (components.map(Self.parse(pathComponent:)) + [PathComponent(full: fragment, name: fragment, kind: nil, hash: nil)], isAbsolute)
-        }
-        
-        return (components.map(Self.parse(pathComponent:)), isAbsolute)
-    }
-    
-    /// Parses a single path component string into a structured format.
-    private static func parse(pathComponent original: Substring) -> PathComponent {
-        let full = String(original)
-        guard let dashIndex = original.lastIndex(of: "-") else {
-            return PathComponent(full: full, name: full, kind: nil, hash: nil)
-        }
-        
-        let hash = String(original[dashIndex...].dropFirst())
-        let name = String(original[..<dashIndex])
-        
-        func isValidHash(_ hash: String) -> Bool {
-            var index: UInt8 = 0
-            for char in hash.utf8 {
-                guard index <= 5, (48...57).contains(char) || (97...122).contains(char) else { return false }
-                index += 1
-            }
-            return true
-        }
-        
-        if knownSymbolKinds.contains(hash) {
-            // The parsed hash value is a symbol kind
-            return PathComponent(full: full, name: name, kind: hash, hash: nil)
-        }
-        if let languagePrefix = knownLanguagePrefixes.first(where: { hash.starts(with: $0) }) {
-            // The hash is actually a symbol kind with a language prefix
-            return PathComponent(full: full, name: name, kind: String(hash.dropFirst(languagePrefix.count)), hash: nil)
-        }
-        if !isValidHash(hash) {
-            // The parsed hash is neither a symbol not a valid hash. It's probably a hyphen-separated name.
-            return PathComponent(full: full, name: full, kind: nil, hash: nil)
-        }
-        
-        if let dashIndex = name.lastIndex(of: "-") {
-            let kind = String(name[dashIndex...].dropFirst())
-            let name = String(name[..<dashIndex])
-            if let languagePrefix = knownLanguagePrefixes.first(where: { kind.starts(with: $0) }) {
-                return PathComponent(full: full, name: name, kind: String(kind.dropFirst(languagePrefix.count)), hash: hash)
-            } else {
-                return PathComponent(full: full, name: name, kind: kind, hash: hash)
-            }
-        }
-        return PathComponent(full: full, name: name, kind: nil, hash: hash)
-    }
-    
-    static func joined<PathComponents>(_ pathComponents: PathComponents) -> String where PathComponents: Sequence, PathComponents.Element == PathComponent {
-        return pathComponents.map(\.full).joined(separator: "/")
-    }
-}
-
-// MARK: Determining disambiguated paths
-
-private let nonAllowedPathCharacters = CharacterSet.urlPathAllowed.inverted
-
-private func symbolFileName(_ symbolName: String) -> String {
-    return symbolName.components(separatedBy: nonAllowedPathCharacters).joined(separator: "_")
-}
-
-extension PathHierarchy {
-    /// Determines the disambiguated relative links of all the direct descendants of the given node.
-    ///
-    /// - Parameters:
-    ///   - nodeID: The identifier of the node to determine direct descendant links for.
-    /// - Returns: A map if node identifiers to pairs of links and flags indicating if the link is disambiguated or not.
-    func disambiguatedChildLinks(of nodeID: ResolvedIdentifier) -> [ResolvedIdentifier: (link: String, hasDisambiguation: Bool)] {
-        let node = lookup[nodeID]!
-        
-        var gathered = [(symbolID: String, (link: String, hasDisambiguation: Bool, id: ResolvedIdentifier, isSwift: Bool))]()
-        for (_, tree) in node.children {
-            let disambiguatedChildren = tree.disambiguatedValuesWithCollapsedUniqueSymbols(includeLanguage: false)
-            
-            for (node, disambiguation) in disambiguatedChildren {
-                guard let id = node.identifier, let symbolID = node.symbol?.identifier.precise else { continue }
-                let suffix = disambiguation.makeSuffix()
-                gathered.append((
-                    symbolID: symbolID, (
-                        link: node.name + suffix,
-                        hasDisambiguation: !suffix.isEmpty,
-                        id: id,
-                        isSwift: node.symbol?.identifier.interfaceLanguage == "swift"
-                    )
-                ))
-            }
-        }
-        
-        // If a symbol node exist in multiple languages, prioritize the Swift variant.
-        let uniqueSymbolValues = Dictionary(gathered, uniquingKeysWith: { lhs, rhs in lhs.isSwift ? lhs : rhs })
-            .values.map({ ($0.id, ($0.link, $0.hasDisambiguation)) })
-        return .init(uniqueKeysWithValues: uniqueSymbolValues)
-    }
-    
-    func disambiguatedAbsoluteLinks() -> [String: String] {
-        return disambiguatedPaths(
-            caseSensitive: true,
-            transformToFileNames: false,
-            includeDisambiguationForUnambiguousChildren: false,
-            includeLanguage: false
-        )
-    }
-    
-    /// Determines the least disambiguated paths for all symbols in the path hierarchy.
-    ///
-    /// - Parameters:
-    ///   - includeDisambiguationForUnambiguousChildren: Whether or not descendants unique to a single collision should maintain the containers disambiguation.
-    ///   - includeLanguage: Whether or not kind disambiguation information should include the source language.
-    /// - Returns: A map of unique identifier strings to disambiguated file paths
-    func caseInsensitiveDisambiguatedPaths(
-        includeDisambiguationForUnambiguousChildren: Bool = false,
-        includeLanguage: Bool = false
-    ) -> [String: String] {
-        return disambiguatedPaths(
-            caseSensitive: false,
-            transformToFileNames: true,
-            includeDisambiguationForUnambiguousChildren: includeDisambiguationForUnambiguousChildren,
-            includeLanguage: includeLanguage
-        )
-    }
-    
-    private func disambiguatedPaths(
-        caseSensitive: Bool,
-        transformToFileNames: Bool,
-        includeDisambiguationForUnambiguousChildren: Bool,
-        includeLanguage: Bool
-    ) -> [String: String] {
-        
-        let nameTransform: (String) -> String
-        if transformToFileNames {
-            nameTransform = symbolFileName(_:)
-        } else {
-            nameTransform = { $0 }
-        }
-        
-        func descend(_ node: Node, accumulatedPath: String) -> [(String, (String, Bool))] {
-            var results: [(String, (String, Bool))] = []
-            let children = [String: DisambiguationTree](node.children.map {
-                var name = $0.key
-                if !caseSensitive {
-                    name = name.lowercased()
-                }
-                return (nameTransform(name), $0.value)
-            }, uniquingKeysWith: { $0.merge(with: $1) })
-            
-            for (_, tree) in children {
-                let disambiguatedChildren = tree.disambiguatedValuesWithCollapsedUniqueSymbols(includeLanguage: includeLanguage)
-                let uniqueNodesWithChildren = Set(disambiguatedChildren.filter { $0.disambiguation.value() != nil && !$0.value.children.isEmpty }.map { $0.value.symbol?.identifier.precise })
-                
-                for (node, disambiguation) in disambiguatedChildren {
-                    var path: String
-                    if node.identifier == nil && disambiguatedChildren.count == 1 {
-                        // When descending through placeholder nodes, we trust that the known disambiguation
-                        // that they were created with is necessary.
-                        var knownDisambiguation = ""
-                        let (kind, subtree) = tree.storage.first!
-                        if kind != "_" {
-                            knownDisambiguation += "-\(kind)"
-                        }
-                        let hash = subtree.keys.first!
-                        if hash != "_" {
-                            knownDisambiguation += "-\(hash)"
-                        }
-                        path = accumulatedPath + "/" +  nameTransform(node.name) + knownDisambiguation
-                    } else {
-                        path = accumulatedPath + "/" + nameTransform(node.name)
-                    }
-                    if let symbol = node.symbol {
-                        results.append(
-                            (symbol.identifier.precise, (path + disambiguation.makeSuffix(), symbol.identifier.interfaceLanguage == "swift"))
-                        )
-                    }
-                    if includeDisambiguationForUnambiguousChildren || uniqueNodesWithChildren.count > 1 {
-                        path += disambiguation.makeSuffix()
-                    }
-                    results += descend(node, accumulatedPath: path)
-                }
-            }
-            return results
-        }
-        
-        var gathered: [(String, (String, Bool))] = []
-        
-        for (moduleName, node) in modules {
-            let path = "/" + moduleName
-            gathered.append(
-                (moduleName, (path, node.symbol == nil || node.symbol!.identifier.interfaceLanguage == "swift"))
-            )
-            gathered += descend(node, accumulatedPath: path)
-        }
-        
-        // If a symbol node exist in multiple languages, prioritize the Swift variant.
-        let result = [String: (String, Bool)](gathered, uniquingKeysWith: { lhs, rhs in lhs.1 ? lhs : rhs }).mapValues({ $0.0 })
-        
-        assert(
-            Set(result.values).count == result.keys.count,
-            {
-                let collisionDescriptions = result
-                    .reduce(into: [String: [String]](), { $0[$1.value, default: []].append($1.key) })
-                    .filter({ $0.value.count > 1 })
-                    .map { "\($0.key)\n\($0.value.map({ "  " + $0 }).joined(separator: "\n"))" }
-                return """
-                Disambiguated paths contain \(collisionDescriptions.count) collision(s):
-                \(collisionDescriptions.joined(separator: "\n"))
-                """
-            }()
-        )
-        
-        return result
-    }
-}
-
-=======
->>>>>>> 93585b6a
 // MARK: Traversing
 
 extension PathHierarchy {
