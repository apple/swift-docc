/*
 This source file is part of the Swift.org open source project

 Copyright (c) 2021-2022 Apple Inc. and the Swift project authors
 Licensed under Apache License v2.0 with Runtime Library Exception

 See https://swift.org/LICENSE.txt for license information
 See https://swift.org/CONTRIBUTORS.txt for Swift project authors
*/

import Foundation
import Markdown
import SymbolKit

/// A programming symbol semantic type.
///
/// This class's properties are represented using ``DocumentationDataVariants`` values which encode the different variants for each piece of information
/// about the symbol. For example, if a symbol is available in multiple programming languages, the ``titleVariants`` property represents the title of the symbol
/// for each programming language it's available in. Use a ``DocumentationDataVariantsTrait`` to access a specific variant.
///
/// ## Topics
///
/// ### Properties
///
/// - ``titleVariants``
/// - ``subHeadingVariants``
/// - ``navigatorVariants``
/// - ``roleHeadingVariants``
/// - ``kindVariants``
/// - ``platformNameVariants``
/// - ``moduleReference``
/// - ``extendedModuleVariants``
/// - ``bystanderModuleNames``
/// - ``isRequiredVariants``
/// - ``externalIDVariants``
/// - ``accessLevelVariants``
/// - ``deprecatedSummaryVariants``
/// - ``declarationVariants``
/// - ``locationVariants``
/// - ``constraintsVariants``
/// - ``originVariants``
/// - ``availabilityVariants``
/// - ``relationshipsVariants``
/// - ``abstractSectionVariants``
/// - ``discussionVariants``
/// - ``topicsVariants``
/// - ``defaultImplementationsVariants``
/// - ``seeAlsoVariants``
/// - ``returnsSectionVariants``
/// - ``parametersSectionVariants``
/// - ``dictionaryKeysSectionVariants``
/// - ``httpEndpointSectionVariants``
/// - ``httpParametersSectionVariants``
/// - ``httpResponsesSectionVariants``
/// - ``httpBodySectionVariants``
/// - ``redirectsVariants``
/// - ``abstractVariants``
/// - ``isDeprecatedVariants``
/// - ``isSPIVariants``
///
/// ### First Variant Accessors
///
/// Convenience APIs for accessing the first variant of the symbol's properties.
///
/// - ``kind``
/// - ``title``
/// - ``subHeading``
/// - ``navigator``
/// - ``roleHeading``
/// - ``platformName``
/// - ``isRequired``
/// - ``externalID``
/// - ``deprecatedSummary``
/// - ``declaration``
/// - ``location``
/// - ``constraints``
/// - ``origin``
/// - ``availability``
/// - ``relationships``
/// - ``accessLevel``
/// - ``discussion``
/// - ``abstractSection``
/// - ``topics``
/// - ``defaultImplementations``
/// - ``seeAlso``
/// - ``redirects``
/// - ``returnsSection``
/// - ``parametersSection``
/// - ``abstract``
/// - ``isDeprecated``
/// - ``isSPI``
///
/// ### Variants
///
/// - ``DocumentationDataVariants``
/// - ``DocumentationDataVariantsTrait``
public final class Symbol: Semantic, Abstracted, Redirected, AutomaticTaskGroupsProviding {
    /// The title of the symbol in each language variant the symbol is available in.
    internal(set) public var titleVariants: DocumentationDataVariants<String>
    
    /// The simplified version of the symbol's declaration in each language variant the symbol is available in.
    internal(set) public var subHeadingVariants: DocumentationDataVariants<[SymbolGraph.Symbol.DeclarationFragments.Fragment]>
    
    /// The simplified version of this symbol's declaration in each language variant the symbol is available in.
    internal(set) public var navigatorVariants: DocumentationDataVariants<[SymbolGraph.Symbol.DeclarationFragments.Fragment]>
    
    /// The presentation-friendly version of the symbol's kind in each language variant the symbol is available in.
    internal(set) public var roleHeadingVariants: DocumentationDataVariants<String>
    
    /// The kind of the symbol in each language variant the symbol is available in.
    internal(set) public var kindVariants: DocumentationDataVariants<SymbolGraph.Symbol.Kind>
    
    /// The symbol's platform in each language variant the symbol is available in.
    internal(set) public var platformNameVariants: DocumentationDataVariants<PlatformName>
    
    /// The reference to the documentation node that represents this symbol's module symbol.
    internal(set) public var moduleReference: ResolvedTopicReference
<<<<<<< HEAD
    
    /// The name of the module extension in which the symbol is defined, if applicable.
    internal(set) public var extendedModule: String?
=======

    /// The name of the module extension in which the symbol is defined, in each language variant the symbol is available in
    public var extendedModuleVariants: DocumentationDataVariants<String> {
        var variants = DocumentationDataVariants<String>()
        for (trait, swiftExtension) in swiftExtensionVariants() {
            variants[trait] = swiftExtension.extendedModule
        }
        return variants
    }

    /// The names of any "bystander" modules required for this symbol, if it came from a cross-import overlay.
    @available(*, deprecated, message: "Use crossImportOverlayModule instead")
    public var bystanderModuleNames: [String]? {
        self.crossImportOverlayModule?.bystanderModules
    }
>>>>>>> 38c9b8ab
    
    /// Optional cross-import module names of the symbol.
    internal(set) public var crossImportOverlayModule: (declaringModule: String, bystanderModules: [String])?
    
    /// Whether the symbol is required in its context, in each language variant the symbol is available in.
    public var isRequiredVariants: DocumentationDataVariants<Bool>
    
    /// The symbol's external identifier, if available, in each language variant the symbol is available in.
    public var externalIDVariants: DocumentationDataVariants<String>
    
    /// The symbol's access level, if available, in each language variant the symbol is available in.
    public var accessLevelVariants: DocumentationDataVariants<String>
    
    /// The symbol's deprecation information, if deprecated, in each language variant the symbol is available in.
    public var deprecatedSummaryVariants: DocumentationDataVariants<DeprecatedSection>
    
    /// The symbol's declarations in each language variant the symbol is available in.
    public var declarationVariants = DocumentationDataVariants<[[PlatformName?]: SymbolGraph.Symbol.DeclarationFragments]>(
        defaultVariantValue: [:]
    )
    
    public var locationVariants = DocumentationDataVariants<SymbolGraph.Symbol.Location>()

    /// The symbol's availability or conformance constraints, in each language variant the symbol is available in.
    public var constraintsVariants: DocumentationDataVariants<[SymbolGraph.Symbol.Swift.GenericConstraint]> {
        var variants = DocumentationDataVariants<[SymbolGraph.Symbol.Swift.GenericConstraint]>()
        for (trait, swiftExtension) in swiftExtensionVariants() {
            variants[trait] = swiftExtension.constraints
        }
        return variants
    }

    /// The inheritance information for the symbol in each language variant the symbol is available in.
    public var originVariants: DocumentationDataVariants<SymbolGraph.Relationship.SourceOrigin>
    
    /// The platforms on which the symbol is available in each language variant the symbol is available in.
    ///
    /// - Note: Updating this property recalculates ``isDeprecatedVariants``.
    public var availabilityVariants: DocumentationDataVariants<SymbolGraph.Symbol.Availability> {
        didSet {
            for (trait, variant) in availabilityVariants.allValues {
                // When appending more platform availabilities to the symbol
                // update its deprecation status
                isDeprecatedVariants[trait] = AvailabilityParser(variant).isDeprecated()
            }
        }
    }
    
    /// The presentation-friendly relationships of this symbol to other symbols, in each language variant the symbol is available in.
    public var relationshipsVariants = DocumentationDataVariants<RelationshipsSection>(defaultVariantValue: .init())
    
    /// An optional, abstract summary for the symbol, in each language variant the symbol is available in.
    public var abstractSectionVariants: DocumentationDataVariants<AbstractSection>
    
    /// An optional discussion for the symbol, in each language variant the symbol is available in.
    public var discussionVariants: DocumentationDataVariants<DiscussionSection>
    
    /// The topics task groups for the symbol, in each language variant the symbol is available in.
    public var topicsVariants: DocumentationDataVariants<TopicsSection>
    
    /// Any default implementations of the symbol, if the symbol is a protocol requirement, in each language variant the symbol is available in.
    public var defaultImplementationsVariants = DocumentationDataVariants<DefaultImplementationsSection>(defaultVariantValue: .init())
    
    /// Any See Also groups of the symbol, in each language variant the symbol is available in.
    public var seeAlsoVariants: DocumentationDataVariants<SeeAlsoSection>
    
    /// Any return value information of the symbol, if the symbol returns, in each language variant the symbol is available in.
    public var returnsSectionVariants: DocumentationDataVariants<ReturnsSection>
    
    /// Any parameters of the symbol, if the symbol accepts parameters, in each language variant the symbol is available in.
    public var parametersSectionVariants: DocumentationDataVariants<ParametersSection>
    
    /// Any dictionary keys of the symbol, if the symbol accepts keys, in each language variant the symbol is available in.
    public var dictionaryKeysSectionVariants: DocumentationDataVariants<DictionaryKeysSection>

    /// The HTTP endpoint of an HTTP request, in each language variant the symbol is available in.
    public var httpEndpointSectionVariants: DocumentationDataVariants<HTTPEndpointSection>

    /// The upload body of an HTTP request, in each language variant the symbol is available in.
    public var httpBodySectionVariants: DocumentationDataVariants<HTTPBodySection>

    /// The parameters of an HTTP request, in each language variant the symbol is available in.
    public var httpParametersSectionVariants: DocumentationDataVariants<HTTPParametersSection>

    /// The responses of an HTTP request, in each language variant the symbol is available in.
    public var httpResponsesSectionVariants: DocumentationDataVariants<HTTPResponsesSection>
    
    /// Any redirect information of the symbol, if the symbol has been moved from another location, in each language variant the symbol is available in.
    public var redirectsVariants: DocumentationDataVariants<[Redirect]>
    
    /// The symbol's abstract summary as a single paragraph, in each language variant the symbol is available in.
    public var abstractVariants: DocumentationDataVariants<Paragraph> {
        DocumentationDataVariants(
            values: Dictionary(uniqueKeysWithValues: abstractSectionVariants.allValues.map { ($0, $1.paragraph) })
        )
    }
    
    /// Whether the symbol is deprecated, in each language variant the symbol is available in.
    public var isDeprecatedVariants = DocumentationDataVariants<Bool>(defaultVariantValue: false)
    
    /// Whether the symbol is declared as an SPI, in each language variant the symbol is available in.
    public var isSPIVariants = DocumentationDataVariants<Bool>(defaultVariantValue: false)
    
    /// The mixins of the symbol, in each language variant the symbol is available in.
    var mixinsVariants: DocumentationDataVariants<[String: Mixin]>
    
    /// Any automatically created task groups of the symbol, in each language variant the symbol is available in.
    var automaticTaskGroupsVariants: DocumentationDataVariants<[AutomaticTaskGroupSection]>

    /// Creates a new symbol with the given data.
    init(
        kindVariants: DocumentationDataVariants<SymbolGraph.Symbol.Kind>,
        titleVariants: DocumentationDataVariants<String>,
        subHeadingVariants: DocumentationDataVariants<[SymbolGraph.Symbol.DeclarationFragments.Fragment]>,
        navigatorVariants: DocumentationDataVariants<[SymbolGraph.Symbol.DeclarationFragments.Fragment]>,
        roleHeadingVariants: DocumentationDataVariants<String>,
        platformNameVariants: DocumentationDataVariants<PlatformName>,
        moduleReference: ResolvedTopicReference,
        requiredVariants: DocumentationDataVariants<Bool> = .init(defaultVariantValue: false),
        externalIDVariants: DocumentationDataVariants<String>,
        accessLevelVariants: DocumentationDataVariants<String>,
        availabilityVariants: DocumentationDataVariants<SymbolGraph.Symbol.Availability>,
        deprecatedSummaryVariants: DocumentationDataVariants<DeprecatedSection>,
        mixinsVariants: DocumentationDataVariants<[String: Mixin]>,
        declarationVariants: DocumentationDataVariants<[[PlatformName?]: SymbolGraph.Symbol.DeclarationFragments]> = .init(defaultVariantValue: [:]),
        defaultImplementationsVariants: DocumentationDataVariants<DefaultImplementationsSection> = .init(defaultVariantValue: .init()),
        relationshipsVariants: DocumentationDataVariants<RelationshipsSection> = .init(),
        abstractSectionVariants: DocumentationDataVariants<AbstractSection>,
        discussionVariants: DocumentationDataVariants<DiscussionSection>,
        topicsVariants: DocumentationDataVariants<TopicsSection>,
        seeAlsoVariants: DocumentationDataVariants<SeeAlsoSection>,
        returnsSectionVariants: DocumentationDataVariants<ReturnsSection>,
        parametersSectionVariants: DocumentationDataVariants<ParametersSection>,
        dictionaryKeysSectionVariants: DocumentationDataVariants<DictionaryKeysSection>,
        httpEndpointSectionVariants: DocumentationDataVariants<HTTPEndpointSection>,
        httpBodySectionVariants: DocumentationDataVariants<HTTPBodySection>,
        httpParametersSectionVariants: DocumentationDataVariants<HTTPParametersSection>,
        httpResponsesSectionVariants: DocumentationDataVariants<HTTPResponsesSection>,
        redirectsVariants: DocumentationDataVariants<[Redirect]>,
        crossImportOverlayModule: (declaringModule: String, bystanderModules: [String])? = nil,
        originVariants: DocumentationDataVariants<SymbolGraph.Relationship.SourceOrigin> = .init(),
        automaticTaskGroupsVariants: DocumentationDataVariants<[AutomaticTaskGroupSection]> = .init(defaultVariantValue: [])
    ) {
        self.kindVariants = kindVariants
        self.titleVariants = titleVariants
        self.subHeadingVariants = subHeadingVariants
        self.navigatorVariants = navigatorVariants
        self.roleHeadingVariants = roleHeadingVariants
        self.platformNameVariants = platformNameVariants
        self.moduleReference = moduleReference
        self.crossImportOverlayModule = crossImportOverlayModule
        self.isRequiredVariants = requiredVariants
        self.externalIDVariants = externalIDVariants
        self.accessLevelVariants = accessLevelVariants
        self.availabilityVariants = availabilityVariants
        
        for (trait, variant) in availabilityVariants.allValues {
            self.isDeprecatedVariants[trait] = AvailabilityParser(variant).isDeprecated()
        }
        
        self.deprecatedSummaryVariants = deprecatedSummaryVariants
        self.declarationVariants = declarationVariants
        
        self.mixinsVariants = mixinsVariants
        
        for (trait, variant) in mixinsVariants.allValues {
            for item in variant.values {
                switch item {
                case let declaration as SymbolGraph.Symbol.DeclarationFragments:
                    // If declaration wasn't set explicitly use the one from the mixins.
                    if !self.declarationVariants.hasVariant(for: trait) {
                        self.declarationVariants[trait] = [[platformNameVariants[trait]]: declaration]
                    }
                case let location as SymbolGraph.Symbol.Location:
                    self.locationVariants[trait] = location
                case let spi as SymbolGraph.Symbol.SPI:
                    self.isSPIVariants[trait] = spi.isSPI
                default: break;
                }
            }
        }
        
        if !relationshipsVariants.isEmpty {
            self.relationshipsVariants = relationshipsVariants
        }
        
        self.defaultImplementationsVariants = defaultImplementationsVariants
        
        self.abstractSectionVariants = abstractSectionVariants
        self.discussionVariants = discussionVariants
        self.topicsVariants = topicsVariants
        self.seeAlsoVariants = seeAlsoVariants
        self.returnsSectionVariants = returnsSectionVariants
        self.parametersSectionVariants = parametersSectionVariants
        self.dictionaryKeysSectionVariants = dictionaryKeysSectionVariants
        self.httpEndpointSectionVariants = httpEndpointSectionVariants
        self.httpBodySectionVariants = httpBodySectionVariants
        self.httpParametersSectionVariants = httpParametersSectionVariants
        self.httpResponsesSectionVariants = httpResponsesSectionVariants
        self.redirectsVariants = redirectsVariants
        self.originVariants = originVariants
        self.automaticTaskGroupsVariants = automaticTaskGroupsVariants
    }
    
    public override func accept<V: SemanticVisitor>(_ visitor: inout V) -> V.Result {
        return visitor.visitSymbol(self)
    }

    /// Append a new generic constraint for the given extended module
    /// - Parameters:
    ///    - extendedModule: The name of the extended module.
    ///    - extendedSymbolKind: The kind of the extended symbol.
    ///    - constraint: The new generic constraints to add.
    public func addSwiftExtensionConstraint(
        extendedModule: String,
        extendedSymbolKind: SymbolGraph.Symbol.KindIdentifier? = nil,
        constraint newConstraint: SymbolGraph.Symbol.Swift.GenericConstraint
    ) {

        var swiftExtension: SymbolGraph.Symbol.Swift.Extension

        // Does this symbol already have a swift extension variant for the swift trait?

        // Yes: Create a new copy of the existing extension with
        // the new constraint appended to the existing list
        let trait = DocumentationDataVariantsTrait.swift
        if let existing = swiftExtensionVariants()[trait] {
            // Double check the existing extension uses the same module and type. If it does not,
            // we must have a tooling or data consistency problem.
            assert(
                existing.extendedModule == extendedModule && existing.typeKind == extendedSymbolKind,
                "New constraint's module and type kind do not match symbol's existing constraints."
            )
            swiftExtension = existing
            swiftExtension.constraints = swiftExtension.constraints + [newConstraint]

        // No: Create a new extension with the specified module, type and
        // new constraint
        } else {
            swiftExtension = SymbolGraph.Symbol.Swift.Extension(
                                extendedModule: extendedModule,
                                typeKind: extendedSymbolKind,
                                constraints: [newConstraint]
                             )
        }

        // Save the new or updated extension
        self.mixinsVariants[
                trait,
                default: [:]
            ][SymbolGraph.Symbol.Swift.Extension.mixinKey] = swiftExtension
    }

    // MARK: - Private helpers

    /// Return all of this symbol's Swift extension variants.
    private func swiftExtensionVariants() -> [DocumentationDataVariantsTrait : SymbolGraph.Symbol.Swift.Extension] {
        var variants: [DocumentationDataVariantsTrait : SymbolGraph.Symbol.Swift.Extension] = [:]
        for (trait, mixins) in mixinsVariants.allValues {
            if let swiftExtension = mixins[SymbolGraph.Symbol.Swift.Extension.mixinKey] as? SymbolGraph.Symbol.Swift.Extension {
                variants[trait] = swiftExtension
            }
        }
        return variants
    }
}

extension Symbol {
    
    /// Merges a symbol declaration from another symbol graph into the current symbol.
    ///
    /// When building multi-platform documentation symbols might have more than one declaration
    /// depending on variances in their implementation across platforms (e.g. use `NSPoint` vs `CGPoint` parameter in a method).
    /// This method finds matching symbols between graphs and merges their declarations in case there are differences.
    func mergeDeclaration(mergingDeclaration: SymbolGraph.Symbol.DeclarationFragments, identifier: String, symbolAvailability: SymbolGraph.Symbol.Availability?, selector: UnifiedSymbolGraph.Selector) throws {
        let trait = DocumentationDataVariantsTrait(for: selector)
        let platformName = selector.platform

        if let platformName = platformName,
            let existingKey = declarationVariants[trait]?.first(
                where: { pair in
                    return pair.value.declarationFragments == mergingDeclaration.declarationFragments
                }
            )?.key
        {
            guard !existingKey.contains(nil) else {
                throw DocumentationContext.ContextError.unexpectedEmptyPlatformName(identifier)
            }

            let platform = PlatformName(operatingSystemName: platformName)
            if !existingKey.contains(platform) {
                // Matches one of the existing declarations, append to the existing key.
                let currentDeclaration = declarationVariants[trait]?.removeValue(forKey: existingKey)!
                declarationVariants[trait]?[existingKey + [platform]] = currentDeclaration
            }
        } else {
            // Add new declaration
            if let name = platformName {
                declarationVariants[trait]?[[PlatformName.init(operatingSystemName: name)]] = mergingDeclaration
            } else {
                declarationVariants[trait]?[[nil]] = mergingDeclaration
            }
        }

        // Merge the new symbol with the existing availability. If a value already exist, only override if it's for this platform.
        if let symbolAvailability = symbolAvailability,
            symbolAvailability.availability.isEmpty == false || availabilityVariants[trait]?.availability.isEmpty == false // Nothing to merge if both are empty
        {
            var items = availabilityVariants[trait]?.availability ?? []

            // Add all the domains that don't already have availability information
            for availability in symbolAvailability.availability {
                guard !items.contains(where: { $0.domain?.rawValue == availability.domain?.rawValue }) else { continue }
                items.append(availability)
            }

            // Override the availability for all domains that apply to this platform
            if let modulePlatformName = platformName.map(PlatformName.init) {
                let symbolAvailabilityForPlatform = symbolAvailability.filterItems(thatApplyTo: modulePlatformName)

                for availability in symbolAvailabilityForPlatform.availability {
                    items.removeAll(where: { $0.domain?.rawValue == availability.domain?.rawValue })
                    items.append(availability)
                }
            }

            availabilityVariants[trait] = SymbolGraph.Symbol.Availability(availability: items)
        }
    }

    func mergeDeclarations(unifiedSymbol: UnifiedSymbolGraph.Symbol) throws {
        for (selector, mixins) in unifiedSymbol.mixins {
            if let mergingDeclaration = mixins[SymbolGraph.Symbol.DeclarationFragments.mixinKey] as? SymbolGraph.Symbol.DeclarationFragments {
                let availability = mixins[SymbolGraph.Symbol.Availability.mixinKey] as? SymbolGraph.Symbol.Availability

                try mergeDeclaration(mergingDeclaration: mergingDeclaration, identifier: unifiedSymbol.uniqueIdentifier, symbolAvailability: availability, selector: selector)
            }
        }
    }
}

extension Dictionary where Key == String, Value == Mixin {
    func getValueIfPresent<T>(for mixinType: T.Type) -> T? where T: Mixin {
        return self[mixinType.mixinKey] as? T
    }
}

// MARK: Accessors for the first variant of symbol properties.

extension Symbol {
    /// The kind of the first variant of this symbol, such as protocol or variable.
    public var kind: SymbolGraph.Symbol.Kind { kindVariants.firstValue! }
    
    /// The title of the first variant of this symbol, usually a simplified version of the declaration.
    public var title: String { titleVariants.firstValue! }
    
    /// The simplified version of the first variant of this symbol's declaration to use inside groups that may contain multiple links.
    public var subHeading: [SymbolGraph.Symbol.DeclarationFragments.Fragment]? { subHeadingVariants.firstValue }
    
    /// The simplified version of the first variant of this symbol's declaration to use in navigation UI.
    public var navigator: [SymbolGraph.Symbol.DeclarationFragments.Fragment]? { navigatorVariants.firstValue }
    
    /// The presentation-friendly version of the first variant of the symbol's kind.
    public var roleHeading: String { roleHeadingVariants.firstValue! }
    
    /// The first variant of the symbol's platform, if available.
    public var platformName: PlatformName? { platformNameVariants.firstValue }
    
    /// The first variant of the symbol's extended module, if available
    @available(*, deprecated, message: "Please use extendedModuleVariants instead.")
    public var extendedModule: String? { extendedModuleVariants.firstValue }

    /// Whether the first variant of the symbol is required in its context.
    public var isRequired: Bool {
        get { isRequiredVariants.firstValue! }
        set { isRequiredVariants.firstValue = newValue }
    }
    /// The first variant of the symbol's external identifier, if available.
    public var externalID: String? {
        get { externalIDVariants.firstValue }
        set { externalIDVariants.firstValue = nil }
    }
    
    /// The first variant of the symbol's deprecation information, if deprecated.
    public var deprecatedSummary: DeprecatedSection? {
        get { deprecatedSummaryVariants.firstValue }
        set { deprecatedSummaryVariants.firstValue = newValue }
    }
    
    /// The first variant of the symbol's declarations.
    public var declaration: [[PlatformName?]: SymbolGraph.Symbol.DeclarationFragments] {
        get { declarationVariants.firstValue! }
        set { declarationVariants.firstValue = newValue }
    }
    
    /// The place where the first variant of the symbol was originally declared in a source file.
    public var location: SymbolGraph.Symbol.Location? {
        get { locationVariants.firstValue }
        set { locationVariants.firstValue = newValue }
    }
    
    /// The first variant of the symbol's availability or conformance constraints.
    public var constraints: [SymbolGraph.Symbol.Swift.GenericConstraint]? { constraintsVariants.firstValue }
    
    /// The inheritance information for the first variant of the symbol.
    public var origin: SymbolGraph.Relationship.SourceOrigin? {
        get { originVariants.firstValue }
        set { originVariants.firstValue = newValue }
    }
    
    /// The platforms on which the first variant of the symbol is available.
    /// - note: Updating this property recalculates `isDeprecated`.
    public var availability: SymbolGraph.Symbol.Availability? {
        get { availabilityVariants.firstValue }
        set { availabilityVariants.firstValue = newValue }
    }

    /// The presentation-friendly relationships of the first variant of this symbol to other symbols.
    public var relationships: RelationshipsSection {
        get { relationshipsVariants.firstValue! }
        set { relationshipsVariants.firstValue = newValue }
    }
    
    /// The first variant of the symbol's access level, if available.
    public var accessLevel: String? {
        get { accessLevelVariants.firstValue }
        set { accessLevelVariants.firstValue = newValue }
    }
    
    /// An optional discussion for the first variant of the symbol.
    public var discussion: DiscussionSection? {
        get { discussionVariants.firstValue }
        set { discussionVariants.firstValue = newValue }
    }
    
    /// An optional, abstract summary for the first variant of the symbol.
    public var abstractSection: AbstractSection? {
        get { abstractSectionVariants.firstValue }
        set { abstractSectionVariants.firstValue = newValue }
    }
    
    /// The topics task groups for the first variant of the symbol.
    public var topics: TopicsSection? {
        get { topicsVariants.firstValue }
        set { topicsVariants.firstValue = newValue }
    }
    
    /// Any default implementations of the first variant of the symbol, if the symbol is a protocol requirement.
    public var defaultImplementations: DefaultImplementationsSection {
        get { defaultImplementationsVariants.firstValue! }
        set { defaultImplementationsVariants.firstValue = newValue }
    }
    
    /// Any See Also groups of the first variant of the symbol.
    public var seeAlso: SeeAlsoSection? {
        get { seeAlsoVariants.firstValue }
        set { seeAlsoVariants.firstValue = newValue }
    }
    
    /// Any redirect information of the first variant of the symbol, if the symbol has been moved from another location.
    public var redirects: [Redirect]? {
        get { redirectsVariants.firstValue }
        set { redirectsVariants.firstValue = newValue }
    }
    
    /// Any return value information of the first variant of the symbol, if the symbol returns.
    public var returnsSection: ReturnsSection? {
        get { returnsSectionVariants.firstValue }
        set { returnsSectionVariants.firstValue = newValue }
    }
    
    /// Any parameters of the first variant of the symbol, if the symbol accepts parameters.
    public var parametersSection: ParametersSection? {
        get { parametersSectionVariants.firstValue }
        set { parametersSectionVariants.firstValue = newValue }
    }
    
    /// The first variant of the symbol's abstract summary as a single paragraph.
    public var abstract: Paragraph? {
        abstractVariants.firstValue
    }
    
    /// Whether the first variant of the symbol is deprecated.
    public var isDeprecated: Bool {
        get { isDeprecatedVariants.firstValue! }
        set { isDeprecatedVariants.firstValue = newValue }
    }
    
    /// Whether the first variant of the symbol is declared as an SPI.
    public var isSPI: Bool {
        get { isSPIVariants.firstValue! }
        set { isSPIVariants.firstValue = newValue }
    }
    
    /// The mixins of the first variant of the symbol.
    var mixins: [String: Mixin]? {
        get { mixinsVariants.firstValue }
        set { mixinsVariants.firstValue = newValue }
    }
    
    /// Any automatically created task groups of the first variant of the symbol.
    var automaticTaskGroups: [AutomaticTaskGroupSection] {
        get { automaticTaskGroupsVariants.firstValue! }
        set { automaticTaskGroupsVariants.firstValue = newValue }
    }
}<|MERGE_RESOLUTION|>--- conflicted
+++ resolved
@@ -115,11 +115,6 @@
     
     /// The reference to the documentation node that represents this symbol's module symbol.
     internal(set) public var moduleReference: ResolvedTopicReference
-<<<<<<< HEAD
-    
-    /// The name of the module extension in which the symbol is defined, if applicable.
-    internal(set) public var extendedModule: String?
-=======
 
     /// The name of the module extension in which the symbol is defined, in each language variant the symbol is available in
     public var extendedModuleVariants: DocumentationDataVariants<String> {
@@ -135,7 +130,6 @@
     public var bystanderModuleNames: [String]? {
         self.crossImportOverlayModule?.bystanderModules
     }
->>>>>>> 38c9b8ab
     
     /// Optional cross-import module names of the symbol.
     internal(set) public var crossImportOverlayModule: (declaringModule: String, bystanderModules: [String])?
