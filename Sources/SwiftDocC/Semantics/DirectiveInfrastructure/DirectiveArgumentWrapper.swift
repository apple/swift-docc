/*
 This source file is part of the Swift.org open source project

 Copyright (c) 2022 Apple Inc. and the Swift project authors
 Licensed under Apache License v2.0 with Runtime Library Exception

 See https://swift.org/LICENSE.txt for license information
 See https://swift.org/CONTRIBUTORS.txt for Swift project authors
*/

import Foundation

protocol _DirectiveArgumentProtocol {
    var typeDisplayName: String { get }
    var storedAsOptional: Bool { get }
    var required: Bool { get }
    var name: _DirectiveArgumentName { get }
    var allowedValues: [String]? { get }
    var hiddenFromDocumentation: Bool { get }
    
    var parseArgument: (_ bundle: DocumentationBundle, _ argumentValue: String) -> (Any?) { get }
    
    func setProperty<T>(
        on containingDirective: T,
        named propertyName: String,
        to any: Any
    ) where T: AutomaticDirectiveConvertible
}

enum _DirectiveArgumentName {
    case unnamed
    case custom(String)
    case inferredFromPropertyName
}

/// A property wrapper that represents a directive argument.
///
/// This property wrapper is used internally in Swift-DocC when declaring directives
/// that accept arguments.
///
/// For example, this code snippet declares a `@CustomDisplayName` directive that accepts
/// a `name` argument with a `String` type.
///
///     class CustomDisplayName: Semantic, AutomaticDirectiveConvertible {
///         let originalMarkup: BlockDirective
///
///         @DirectiveArgumentWrapper(name: .unnamed)
///         private(set) var name: String
///
///         static var keyPaths: [String : AnyKeyPath] = [
///             "name" : \CustomDisplayName._name,
///         ]
///
///         init(originalMarkup: BlockDirective) {
///             self.originalMarkup = originalMarkup
///         }
///     }
///
/// > Warning: This property wrapper is exposed as public API of SwiftDocC so that clients
/// > have access to its projected value, but it is unsupported to attach this property
/// > wrapper to new declarations outside of SwiftDocC.
@propertyWrapper
public struct DirectiveArgumentWrapped<Value>: _DirectiveArgumentProtocol {
    let name: _DirectiveArgumentName
    let typeDisplayName: String
    let allowedValues: [String]?
    let hiddenFromDocumentation: Bool
    
    let parseArgument: (_ bundle: DocumentationBundle, _ argumentValue: String) -> (Any?)
    
    let defaultValue: Value?
    var storedAsOptional: Bool {
        return defaultValue != nil
    }
    
    let required: Bool
    
    var parsedValue: Value?
    public var wrappedValue: Value {
        get {
            parsedValue ?? defaultValue!
        } set {
            parsedValue = newValue
        }
    }
    
    @available(*, unavailable,
        message: "The value type must conform to 'DirectiveArgumentValueConvertible'."
    )
    public init() {
        fatalError()
    }
    
    // Expected argument configurations
    
    @_disfavoredOverload
    init(
        wrappedValue: Value,
        name: _DirectiveArgumentName = .inferredFromPropertyName,
        parseArgument: @escaping (_ bundle: DocumentationBundle, _ argumentValue: String) -> (Value?),
        allowedValues: [String]? = nil
    ) {
        self.init(
            value: wrappedValue,
            name: name,
            transform: parseArgument,
            allowedValues: allowedValues,
            providedRequired: nil
        )
    }
    
    @_disfavoredOverload
    init(
        name: _DirectiveArgumentName = .inferredFromPropertyName,
        parseArgument: @escaping (_ bundle: DocumentationBundle, _ argumentValue: String) -> (Value?),
        allowedValues: [String]? = nil
    ) {
        self.init(
            value: nil,
            name: name,
            transform: parseArgument,
            allowedValues: allowedValues,
            providedRequired: nil
        )
    }
    
    private init(
        value: Value?,
        name: _DirectiveArgumentName,
        transform: @escaping (_ bundle: DocumentationBundle, _ argumentValue: String) -> (Value?),
        allowedValues: [String]?,
<<<<<<< HEAD
        providedRequired: Bool?
=======
        required: Bool?,
        hiddenFromDocumentation: Bool
>>>>>>> 4ee57a63
    ) {
        let required = providedRequired ?? (value == nil)
        
        self.name = name
        self.defaultValue = value
        self.typeDisplayName = typeDisplayNameDescription(defaultValue: value, required: required)
        self.parseArgument = transform
        self.allowedValues = allowedValues
<<<<<<< HEAD
        self.required = required
=======
        self.hiddenFromDocumentation = hiddenFromDocumentation
>>>>>>> 4ee57a63
    }
    
    func setProperty<T>(
        on containingDirective: T,
        named propertyName: String,
        to any: Any
    ) where T: AutomaticDirectiveConvertible {
        let path = T.keyPaths[propertyName] as! ReferenceWritableKeyPath<T, DirectiveArgumentWrapped<Value>>
        let wrappedValuePath = path.appending(path: \Self.parsedValue)
        containingDirective[keyPath: wrappedValuePath] = any as! Value?
    }
    
    // Warnings and errors for unexpected argument configurations
    
    @_disfavoredOverload
    @available(*, deprecated, message: "Use an optional type or a default value to control whether or not a directive argument is required.")
    init(
        wrappedValue: Value,
        name: _DirectiveArgumentName = .inferredFromPropertyName,
        parseArgument: @escaping (_ bundle: DocumentationBundle, _ argumentValue: String) -> (Value?),
        allowedValues: [String]? = nil,
<<<<<<< HEAD
        required: Bool
=======
        required: Bool? = nil,
        hiddenFromDocumentation: Bool = false
>>>>>>> 4ee57a63
    ) {
        self.init(
            value: wrappedValue,
            name: name,
            transform: parseArgument,
            allowedValues: allowedValues,
<<<<<<< HEAD
            providedRequired: required
=======
            required: required,
            hiddenFromDocumentation: hiddenFromDocumentation
>>>>>>> 4ee57a63
        )
    }
    
    @_disfavoredOverload
    @available(*, deprecated, message: "Use an optional type or a default value to control whether or not a directive argument is required.")
    init(
        name: _DirectiveArgumentName = .inferredFromPropertyName,
        parseArgument: @escaping (_ bundle: DocumentationBundle, _ argumentValue: String) -> (Value?),
        allowedValues: [String]? = nil,
<<<<<<< HEAD
        required: Bool
=======
        required: Bool? = nil,
        hiddenFromDocumentation: Bool = false
>>>>>>> 4ee57a63
    ) {
        self.init(
            value: nil,
            name: name,
            transform: parseArgument,
            allowedValues: allowedValues,
<<<<<<< HEAD
            providedRequired: required
=======
            required: required,
            hiddenFromDocumentation: hiddenFromDocumentation
>>>>>>> 4ee57a63
        )
    }
}

extension DirectiveArgumentWrapped where Value: DirectiveArgumentValueConvertible {
<<<<<<< HEAD
    // Expected argument configurations
    
    @_disfavoredOverload
    init(name: _DirectiveArgumentName = .inferredFromPropertyName) {
        self.init(value: nil, name: name)
    }
    
    @_disfavoredOverload
    init(wrappedValue: Value, name: _DirectiveArgumentName = .inferredFromPropertyName) {
        self.init(value: wrappedValue, name: name)
    }
    
    private init(value: Value?, name: _DirectiveArgumentName) {
=======
    init(
        name: _DirectiveArgumentName = .inferredFromPropertyName,
        hiddenFromDocumentation: Bool = false
    ) {
        self.init(value: nil, name: name, hiddenFromDocumentation: hiddenFromDocumentation)
    }
    
    init(
        wrappedValue: Value,
        name: _DirectiveArgumentName = .inferredFromPropertyName,
        hiddenFromDocumentation: Bool = false
    ) {
        self.init(value: wrappedValue, name: name, hiddenFromDocumentation: hiddenFromDocumentation)
    }
    
    private init(
        value: Value?,
        name: _DirectiveArgumentName,
        hiddenFromDocumentation: Bool
    ) {
>>>>>>> 4ee57a63
        self.name = name
        self.defaultValue = value
        
        let required = value == nil
        self.typeDisplayName = typeDisplayNameDescription(defaultValue: value, required: required)
        self.parseArgument = { _, argument in
            Value.init(rawDirectiveArgumentValue: argument)
        }
        self.allowedValues = Value.allowedValues()
<<<<<<< HEAD
        self.required = required
    }
    
    // Warnings and errors for unexpected argument configurations
    
    @_disfavoredOverload
    @available(*, unavailable, message: "Directive argument of non-optional types without default value need to be required. Use an optional type or provide a default value to make this argument non-required.")
    init(name: _DirectiveArgumentName = .inferredFromPropertyName, required: Bool) {
        fatalError()
=======
        self.required = value == nil
        self.hiddenFromDocumentation = hiddenFromDocumentation
>>>>>>> 4ee57a63
    }
}

protocol _OptionalDirectiveArgument {
    associatedtype WrappedArgument: DirectiveArgumentValueConvertible
    var wrapped: WrappedArgument? { get }
    init(wrapping: WrappedArgument?)
}
extension Optional: _OptionalDirectiveArgument where Wrapped: DirectiveArgumentValueConvertible {
    typealias WrappedArgument = Wrapped
    var wrapped: WrappedArgument? {
        switch self {
        case .some(let value):
            return value
        case .none: return
            nil
        }
    }
    init(wrapping: WrappedArgument?) {
        if let wrapped = wrapping {
            self = .some(wrapped)
        } else {
            self = .none
        }
    }
}

extension DirectiveArgumentWrapped where Value: _OptionalDirectiveArgument {
    // Expected argument configurations
    
    init(name: _DirectiveArgumentName = .inferredFromPropertyName) {
        self = .init(value: nil, name: name)
    }
    
    @_disfavoredOverload
    init(
        wrappedValue: Value,
        name: _DirectiveArgumentName = .inferredFromPropertyName
    ) {
        self = .init(value: wrappedValue, name: name)
    }
    
    @_disfavoredOverload
    init(
        name: _DirectiveArgumentName = .inferredFromPropertyName,
        parseArgument: @escaping (_ bundle: DocumentationBundle, _ argumentValue: String) -> (Value?),
        allowedValues: [String]? = nil
    ) {
        self = .init(value: nil, name: name, parseArgument: parseArgument, allowedValues: allowedValues)
    }
    
    @_disfavoredOverload
    init(
        wrappedValue: Value,
        name: _DirectiveArgumentName = .inferredFromPropertyName,
<<<<<<< HEAD
        parseArgument: @escaping (_ bundle: DocumentationBundle, _ argumentValue: String) -> (Value?),
        allowedValues: [String]? = nil
=======
        required: Bool = false,
        hiddenFromDocumentation: Bool = false
>>>>>>> 4ee57a63
    ) {
        self = .init(value: wrappedValue, name: name, parseArgument: parseArgument, allowedValues: allowedValues)
    }
    
    private init(value: Value?, name: _DirectiveArgumentName) {
        let argumentValueType = Value.WrappedArgument.self
        
        self = .init(
            value: value,
            name: name,
            parseArgument: { _, argument in
                Value(wrapping: argumentValueType.init(rawDirectiveArgumentValue: argument))
            },
            allowedValues: argumentValueType.allowedValues()
        )
    }
    
    private init(
        value: Value?,
        name: _DirectiveArgumentName,
        parseArgument: @escaping (_ bundle: DocumentationBundle, _ argumentValue: String) -> (Value?),
        allowedValues: [String]? = nil
    ) {
        self.name = name
<<<<<<< HEAD
        self.defaultValue = value
        self.typeDisplayName = typeDisplayNameDescription(optionalDefaultValue: value, required: false)
        self.parseArgument = parseArgument
        self.allowedValues = allowedValues
        self.required = false
    }
    
    // Warnings and errors for unexpected argument configurations
    
    @_disfavoredOverload
    @available(*, unavailable, message: "Directive arguments with an Optional type shouldn't be required.")
    init(
        name: _DirectiveArgumentName = .inferredFromPropertyName,
        required: Bool
    ) {
        fatalError()
    }
    
    @_disfavoredOverload
    @available(*, unavailable, message: "Directive arguments with an Optional type shouldn't be required.")
    init(
        wrappedValue: Value,
        name: _DirectiveArgumentName = .inferredFromPropertyName,
        required: Bool
    ) {
        fatalError()
=======
        self.defaultValue = wrappedValue
        if required {
            self.typeDisplayName = String(describing: argumentValueType)
        } else {
            self.typeDisplayName = String(describing: argumentValueType) + "?"
        }
        
        self.parseArgument = { _, argument in
            argumentValueType.init(rawDirectiveArgumentValue: argument)
        }
        self.allowedValues = argumentValueType.allowedValues()
        self.required = required
        self.hiddenFromDocumentation = hiddenFromDocumentation
>>>>>>> 4ee57a63
    }
}

private func typeDisplayNameDescription<Value>(defaultValue: Value?, required: Bool) -> String {
    var name = "\(Value.self)"
    
    if let defaultValue = defaultValue {
        name += " = \(defaultValue)"
    } else if !required {
        name += "?"
    }
    
    return name
}

private func typeDisplayNameDescription<Value: _OptionalDirectiveArgument>(optionalDefaultValue: Value?, required: Bool) -> String {
    return typeDisplayNameDescription(defaultValue: optionalDefaultValue?.wrapped, required: required)
}<|MERGE_RESOLUTION|>--- conflicted
+++ resolved
@@ -98,29 +98,33 @@
         wrappedValue: Value,
         name: _DirectiveArgumentName = .inferredFromPropertyName,
         parseArgument: @escaping (_ bundle: DocumentationBundle, _ argumentValue: String) -> (Value?),
-        allowedValues: [String]? = nil
+        allowedValues: [String]? = nil,
+        hiddenFromDocumentation: Bool = false
     ) {
         self.init(
             value: wrappedValue,
             name: name,
             transform: parseArgument,
             allowedValues: allowedValues,
-            providedRequired: nil
-        )
-    }
-    
-    @_disfavoredOverload
-    init(
-        name: _DirectiveArgumentName = .inferredFromPropertyName,
-        parseArgument: @escaping (_ bundle: DocumentationBundle, _ argumentValue: String) -> (Value?),
-        allowedValues: [String]? = nil
+            required: nil,
+            hiddenFromDocumentation: hiddenFromDocumentation
+        )
+    }
+    
+    @_disfavoredOverload
+    init(
+        name: _DirectiveArgumentName = .inferredFromPropertyName,
+        parseArgument: @escaping (_ bundle: DocumentationBundle, _ argumentValue: String) -> (Value?),
+        allowedValues: [String]? = nil,
+        hiddenFromDocumentation: Bool = false
     ) {
         self.init(
             value: nil,
             name: name,
             transform: parseArgument,
             allowedValues: allowedValues,
-            providedRequired: nil
+            required: nil,
+            hiddenFromDocumentation: hiddenFromDocumentation
         )
     }
     
@@ -129,25 +133,18 @@
         name: _DirectiveArgumentName,
         transform: @escaping (_ bundle: DocumentationBundle, _ argumentValue: String) -> (Value?),
         allowedValues: [String]?,
-<<<<<<< HEAD
-        providedRequired: Bool?
-=======
         required: Bool?,
         hiddenFromDocumentation: Bool
->>>>>>> 4ee57a63
-    ) {
-        let required = providedRequired ?? (value == nil)
+    ) {
+        let required = required ?? (value == nil)
         
         self.name = name
         self.defaultValue = value
         self.typeDisplayName = typeDisplayNameDescription(defaultValue: value, required: required)
         self.parseArgument = transform
         self.allowedValues = allowedValues
-<<<<<<< HEAD
         self.required = required
-=======
         self.hiddenFromDocumentation = hiddenFromDocumentation
->>>>>>> 4ee57a63
     }
     
     func setProperty<T>(
@@ -169,24 +166,16 @@
         name: _DirectiveArgumentName = .inferredFromPropertyName,
         parseArgument: @escaping (_ bundle: DocumentationBundle, _ argumentValue: String) -> (Value?),
         allowedValues: [String]? = nil,
-<<<<<<< HEAD
-        required: Bool
-=======
-        required: Bool? = nil,
-        hiddenFromDocumentation: Bool = false
->>>>>>> 4ee57a63
+        required: Bool,
+        hiddenFromDocumentation: Bool = false
     ) {
         self.init(
             value: wrappedValue,
             name: name,
             transform: parseArgument,
             allowedValues: allowedValues,
-<<<<<<< HEAD
-            providedRequired: required
-=======
             required: required,
             hiddenFromDocumentation: hiddenFromDocumentation
->>>>>>> 4ee57a63
         )
     }
     
@@ -196,44 +185,24 @@
         name: _DirectiveArgumentName = .inferredFromPropertyName,
         parseArgument: @escaping (_ bundle: DocumentationBundle, _ argumentValue: String) -> (Value?),
         allowedValues: [String]? = nil,
-<<<<<<< HEAD
-        required: Bool
-=======
-        required: Bool? = nil,
-        hiddenFromDocumentation: Bool = false
->>>>>>> 4ee57a63
+        required: Bool,
+        hiddenFromDocumentation: Bool = false
     ) {
         self.init(
             value: nil,
             name: name,
             transform: parseArgument,
             allowedValues: allowedValues,
-<<<<<<< HEAD
-            providedRequired: required
-=======
             required: required,
             hiddenFromDocumentation: hiddenFromDocumentation
->>>>>>> 4ee57a63
         )
     }
 }
 
 extension DirectiveArgumentWrapped where Value: DirectiveArgumentValueConvertible {
-<<<<<<< HEAD
     // Expected argument configurations
     
     @_disfavoredOverload
-    init(name: _DirectiveArgumentName = .inferredFromPropertyName) {
-        self.init(value: nil, name: name)
-    }
-    
-    @_disfavoredOverload
-    init(wrappedValue: Value, name: _DirectiveArgumentName = .inferredFromPropertyName) {
-        self.init(value: wrappedValue, name: name)
-    }
-    
-    private init(value: Value?, name: _DirectiveArgumentName) {
-=======
     init(
         name: _DirectiveArgumentName = .inferredFromPropertyName,
         hiddenFromDocumentation: Bool = false
@@ -241,6 +210,7 @@
         self.init(value: nil, name: name, hiddenFromDocumentation: hiddenFromDocumentation)
     }
     
+    @_disfavoredOverload
     init(
         wrappedValue: Value,
         name: _DirectiveArgumentName = .inferredFromPropertyName,
@@ -249,12 +219,7 @@
         self.init(value: wrappedValue, name: name, hiddenFromDocumentation: hiddenFromDocumentation)
     }
     
-    private init(
-        value: Value?,
-        name: _DirectiveArgumentName,
-        hiddenFromDocumentation: Bool
-    ) {
->>>>>>> 4ee57a63
+    private init(value: Value?, name: _DirectiveArgumentName, hiddenFromDocumentation: Bool) {
         self.name = name
         self.defaultValue = value
         
@@ -264,8 +229,8 @@
             Value.init(rawDirectiveArgumentValue: argument)
         }
         self.allowedValues = Value.allowedValues()
-<<<<<<< HEAD
         self.required = required
+        self.hiddenFromDocumentation = hiddenFromDocumentation
     }
     
     // Warnings and errors for unexpected argument configurations
@@ -274,10 +239,6 @@
     @available(*, unavailable, message: "Directive argument of non-optional types without default value need to be required. Use an optional type or provide a default value to make this argument non-required.")
     init(name: _DirectiveArgumentName = .inferredFromPropertyName, required: Bool) {
         fatalError()
-=======
-        self.required = value == nil
-        self.hiddenFromDocumentation = hiddenFromDocumentation
->>>>>>> 4ee57a63
     }
 }
 
@@ -308,43 +269,48 @@
 extension DirectiveArgumentWrapped where Value: _OptionalDirectiveArgument {
     // Expected argument configurations
     
-    init(name: _DirectiveArgumentName = .inferredFromPropertyName) {
-        self = .init(value: nil, name: name)
-    }
-    
-    @_disfavoredOverload
-    init(
-        wrappedValue: Value,
-        name: _DirectiveArgumentName = .inferredFromPropertyName
-    ) {
-        self = .init(value: wrappedValue, name: name)
-    }
-    
-    @_disfavoredOverload
-    init(
-        name: _DirectiveArgumentName = .inferredFromPropertyName,
-        parseArgument: @escaping (_ bundle: DocumentationBundle, _ argumentValue: String) -> (Value?),
-        allowedValues: [String]? = nil
-    ) {
-        self = .init(value: nil, name: name, parseArgument: parseArgument, allowedValues: allowedValues)
-    }
-    
-    @_disfavoredOverload
-    init(
-        wrappedValue: Value,
-        name: _DirectiveArgumentName = .inferredFromPropertyName,
-<<<<<<< HEAD
-        parseArgument: @escaping (_ bundle: DocumentationBundle, _ argumentValue: String) -> (Value?),
-        allowedValues: [String]? = nil
-=======
-        required: Bool = false,
-        hiddenFromDocumentation: Bool = false
->>>>>>> 4ee57a63
-    ) {
-        self = .init(value: wrappedValue, name: name, parseArgument: parseArgument, allowedValues: allowedValues)
-    }
-    
-    private init(value: Value?, name: _DirectiveArgumentName) {
+    init(
+        name: _DirectiveArgumentName = .inferredFromPropertyName,
+        hiddenFromDocumentation: Bool = false
+    ) {
+        self = .init(value: nil, name: name, hiddenFromDocumentation: hiddenFromDocumentation)
+    }
+    
+    @_disfavoredOverload
+    init(
+        wrappedValue: Value,
+        name: _DirectiveArgumentName = .inferredFromPropertyName,
+        hiddenFromDocumentation: Bool = false
+    ) {
+        self = .init(value: wrappedValue, name: name, hiddenFromDocumentation: hiddenFromDocumentation)
+    }
+    
+    @_disfavoredOverload
+    init(
+        name: _DirectiveArgumentName = .inferredFromPropertyName,
+        parseArgument: @escaping (_ bundle: DocumentationBundle, _ argumentValue: String) -> (Value?),
+        allowedValues: [String]? = nil,
+        hiddenFromDocumentation: Bool = false
+    ) {
+        self = .init(value: nil, name: name, parseArgument: parseArgument, allowedValues: allowedValues, hiddenFromDocumentation: hiddenFromDocumentation)
+    }
+    
+    @_disfavoredOverload
+    init(
+        wrappedValue: Value,
+        name: _DirectiveArgumentName = .inferredFromPropertyName,
+        parseArgument: @escaping (_ bundle: DocumentationBundle, _ argumentValue: String) -> (Value?),
+        allowedValues: [String]? = nil,
+        hiddenFromDocumentation: Bool = false
+    ) {
+        self = .init(value: wrappedValue, name: name, parseArgument: parseArgument, allowedValues: allowedValues, hiddenFromDocumentation: hiddenFromDocumentation)
+    }
+    
+    private init(
+        value: Value?,
+        name: _DirectiveArgumentName,
+        hiddenFromDocumentation: Bool
+    ) {
         let argumentValueType = Value.WrappedArgument.self
         
         self = .init(
@@ -353,7 +319,8 @@
             parseArgument: { _, argument in
                 Value(wrapping: argumentValueType.init(rawDirectiveArgumentValue: argument))
             },
-            allowedValues: argumentValueType.allowedValues()
+            allowedValues: argumentValueType.allowedValues(),
+            hiddenFromDocumentation: hiddenFromDocumentation
         )
     }
     
@@ -361,15 +328,16 @@
         value: Value?,
         name: _DirectiveArgumentName,
         parseArgument: @escaping (_ bundle: DocumentationBundle, _ argumentValue: String) -> (Value?),
-        allowedValues: [String]? = nil
+        allowedValues: [String]? = nil,
+        hiddenFromDocumentation: Bool = false
     ) {
         self.name = name
-<<<<<<< HEAD
         self.defaultValue = value
         self.typeDisplayName = typeDisplayNameDescription(optionalDefaultValue: value, required: false)
         self.parseArgument = parseArgument
         self.allowedValues = allowedValues
         self.required = false
+        self.hiddenFromDocumentation = hiddenFromDocumentation
     }
     
     // Warnings and errors for unexpected argument configurations
@@ -378,7 +346,8 @@
     @available(*, unavailable, message: "Directive arguments with an Optional type shouldn't be required.")
     init(
         name: _DirectiveArgumentName = .inferredFromPropertyName,
-        required: Bool
+        required: Bool,
+        hiddenFromDocumentation: Bool = false
     ) {
         fatalError()
     }
@@ -388,24 +357,10 @@
     init(
         wrappedValue: Value,
         name: _DirectiveArgumentName = .inferredFromPropertyName,
-        required: Bool
+        required: Bool,
+        hiddenFromDocumentation: Bool = false
     ) {
         fatalError()
-=======
-        self.defaultValue = wrappedValue
-        if required {
-            self.typeDisplayName = String(describing: argumentValueType)
-        } else {
-            self.typeDisplayName = String(describing: argumentValueType) + "?"
-        }
-        
-        self.parseArgument = { _, argument in
-            argumentValueType.init(rawDirectiveArgumentValue: argument)
-        }
-        self.allowedValues = argumentValueType.allowedValues()
-        self.required = required
-        self.hiddenFromDocumentation = hiddenFromDocumentation
->>>>>>> 4ee57a63
     }
 }
 
