--- conflicted
+++ resolved
@@ -16,15 +16,15 @@
     /// Converts documentation markup, assets, and symbol information into a documentation archive.
     public struct Convert: ParsableCommand {
         public init() {}
-        
+
         /// The name of the directory docc will write its build artifacts to.
         private static let buildDirectory = ".docc-build"
-        
+
         /// The file handle that should be used for emitting warnings during argument validation.
         ///
         /// Provided as a static variable to allow for redirecting output in unit tests.
         static var _errorLogHandle: LogHandle = .standardError
-        
+
         public static var configuration = CommandConfiguration(
             abstract: "Convert documentation markup, assets, and symbol information into a documentation archive.",
             usage: """
@@ -44,9 +44,9 @@
         //
         // The flags and options in this file is defined as internal with public accessors. This allows us to reorganize flags and options
         // in the `docc` command line interface without source breaking changes.
-        
+
         // MARK: - Inputs & outputs
-        
+
         @OptionGroup(title: "Inputs & outputs")
         var inputsAndOutputs: InputAndOutputOptions
         struct InputAndOutputOptions: ParsableArguments {
@@ -149,7 +149,7 @@
             )
             var platforms: [String] = []
         }
-        
+
         /// User-provided platform name/version pairs.
         ///
         /// Used to set the current release version of a platform. Contains an array of strings in the following format:
@@ -168,13 +168,13 @@
             get { availabilityOptions.platforms }
             set { availabilityOptions.platforms = newValue }
         }
-        
+
         /// The user-provided path to an executable that can be used to resolve links.
         ///
         /// This is an optional value and an internal link resolver is used by default.
         @OptionGroup() // This is only configured via environmental variables, so it doesn't display in the help text.
         public var outOfProcessLinkResolverOption: OutOfProcessLinkResolverOption
-        
+
         // MARK: - Source repository options
         
         /// Arguments for specifying information about the source code repository that hosts the documented project's code.
@@ -193,7 +193,7 @@
                 """)
             )
             var hostingBasePath: String?
-            
+
             @Flag(
                 inversion: .prefixedNo,
                 exclusivity: .exclusive,
@@ -256,7 +256,7 @@
             
             @Flag(help: "Treat warnings as errors")
             var warningsAsErrors = false
-            
+
             func validate() throws {
                 if analyze && diagnosticLevel != nil {
                     warnAboutDiagnostic(.init(
@@ -265,7 +265,7 @@
                         summary: "'--diagnostic-filter' is ignored when '--analyze' is set."
                     ))
                 }
-                
+        
                 if let level = diagnosticLevel, DiagnosticSeverity(level) == nil {
                     warnAboutDiagnostic(.init(
                         severity: .information,
@@ -277,7 +277,7 @@
                     ))
                 }
             }
-            
+        
             private static let supportedDiagnosticLevelsMessage = """
                 The supported diagnostic filter levels are:
                  - error
@@ -292,14 +292,14 @@
             get { diagnosticOptions.warningsAsErrors }
             set { diagnosticOptions.warningsAsErrors = newValue }
         }
-        
+
         /// A user-provided value that is true if output to the console should be formatted for an IDE or other tool to parse.
         public var formatConsoleOutputForTools: Bool {
             get { diagnosticOptions.formatConsoleOutputForTools }
             set { diagnosticOptions.formatConsoleOutputForTools = newValue }
         }
         
-        @available(*, deprecated, renamed: "formatConsoleOutputForTools")
+        @available(*, deprecated, renamed: "formatConsoleOutputForTools", message: "Use 'formatConsoleOutputForTools' instead. This deprecated API will be removed after 5.10 is released")
         public var emitFixits: Bool {
             formatConsoleOutputForTools
         }
@@ -315,7 +315,7 @@
             get { diagnosticOptions.diagnosticLevel }
             set { diagnosticOptions.diagnosticLevel = newValue }
         }
-        
+
         /// A user-provided value that is true if additional analyzer style warnings should be outputted to the terminal.
         ///
         /// Defaults to false.
@@ -323,9 +323,9 @@
             get { diagnosticOptions.analyze }
             set { diagnosticOptions.analyze = newValue }
         }
-        
+
         // MARK: - Info.plist fallback options
-        
+
         @OptionGroup(title: "Info.plist fallbacks")
         var infoPlistFallbacks: InfoPlistFallbackOptions
         struct InfoPlistFallbackOptions: ParsableArguments {
@@ -334,7 +334,7 @@
                 help: "A fallback default language for code listings if no value is provided in the documentation catalogs's Info.plist file."
             )
             var defaultCodeListingLanguage: String?
-            
+        
             @Option(
                 name: [.customLong("fallback-display-name"), .customLong("display-name")], // Remove spelling without "fallback" prefix when other tools no longer use it. (rdar://72449411)
                 help: ArgumentHelp("A fallback display name if no value is provided in the documentation catalogs's Info.plist file.", discussion: """
@@ -344,7 +344,7 @@
                 """)
             )
             var fallbackBundleDisplayName: String?
-            
+        
             @Option(
                 name: [.customLong("fallback-bundle-identifier"), .customLong("bundle-identifier")], // Remove spelling without "fallback" prefix when other tools no longer use it. (rdar://72449411)
                 help: ArgumentHelp("A fallback bundle identifier if no value is provided in the documentation catalogs's Info.plist file.", discussion: """
@@ -353,7 +353,7 @@
                 """)
             )
             var fallbackBundleIdentifier: String?
-            
+        
             @Option(
                 name: [.customLong("fallback-bundle-version"), .customLong("bundle-version")], // Remove spelling without "fallback" prefix when other tools no longer use it. (rdar://72449411)
                 help: .hidden
@@ -401,18 +401,12 @@
             set { infoPlistFallbacks.fallbackBundleVersion = newValue }
         }
         
-<<<<<<< HEAD
-        @available(*, deprecated, renamed: "formatConsoleOutputForTools", message: "Use 'formatConsoleOutputForTools' instead. This deprecated API will be removed after 5.10 is released")
-        public var emitFixits: Bool {
-            return formatConsoleOutputForTools
-=======
         /// A user-provided default language for code listings.
         ///
         /// If the documentation catalogs's Info.plist file contains a default code listing language, the documentation catalog ignores this fallback language.
         public var defaultCodeListingLanguage: String? {
             get { infoPlistFallbacks.defaultCodeListingLanguage }
             set { infoPlistFallbacks.defaultCodeListingLanguage = newValue }
->>>>>>> 4fbad168
         }
         
         /// A user-provided default kind description for the module.
@@ -453,17 +447,17 @@
             
             @Flag(help: "Inherit documentation for inherited symbols")
             var enableInheritedDocs = false
-            
+
             @Flag(help: .hidden)
-            @available(*, deprecated, message: "Doxygen support is now enabled by default.")
+            @available(*, deprecated, message: "Doxygen support is now enabled by default. This deprecated API will be removed after 5.10 is released")
             var experimentalParseDoxygenCommands = false
-            
+        
             @Flag(help: "Experimental: allow catalog directories without the `.docc` extension.")
             var allowArbitraryCatalogDirectories = false
-            
+        
             @Flag(help: "Write additional metadata files to the output directory.")
             var emitDigest = false
-            
+        
             @Flag(
                 help: ArgumentHelp(
                     "Writes an LMDB representation of the navigator index to the output directory.",
@@ -471,11 +465,11 @@
                 )
             )
             var emitLMDBIndex = false
-            
+
             @Flag(help: .hidden)
             @available(*, deprecated, renamed: "emitLMDBIndex")
             var index = false
-            
+        
             @available(*, deprecated) // This deprecation silences the access of the deprecated `index` flag.
             mutating func validate() throws {
                 Convert.warnAboutDeprecatedOptionIfNeeded("enable-experimental-objective-c-support", message: "This flag has no effect. Objective-C support is enabled by default.")
@@ -485,15 +479,15 @@
                 emitLMDBIndex = emitLMDBIndex || index
             }
         }
-        
+
         /// A user-provided value that is true if the user wants to provide a custom template for rendered output.
         ///
         /// Defaults to false
         public var experimentalEnableCustomTemplates: Bool {
             get { featureFlags.experimentalEnableCustomTemplates }
             set { featureFlags.experimentalEnableCustomTemplates = newValue }
-        }
-        
+            
+        }
         /// A user-provided value that is true if the user enables experimental Objective-C language support.
         ///
         /// > Important: This flag is deprecated now that the feature is enabled by default, and will be removed in a future release.
@@ -502,7 +496,7 @@
             get { featureFlags.enableExperimentalObjectiveCSupport }
             set { featureFlags.enableExperimentalObjectiveCSupport = newValue }
         }
-        
+
         /// A user-provided value that is true if the user enables experimental support for emitting
         /// a JSON index.
         ///
@@ -512,8 +506,8 @@
         public var enableExperimentalJSONIndex: Bool {
             get { featureFlags.enableExperimentalJSONIndex }
             set { featureFlags.enableExperimentalJSONIndex = newValue }
-        }
-        
+
+        }
         /// A user-provided value that is true if the user enables experimental support for device frames.
         ///
         /// Defaults to false.
@@ -529,35 +523,15 @@
             get { featureFlags.enableInheritedDocs }
             set { featureFlags.enableInheritedDocs = newValue }
         }
-        
+
         /// A user-provided value that is true if experimental Doxygen support should be enabled.
         ///
         /// > Important: This flag is deprecated now that the feature is enabled by default, and will be removed in a future release.
-<<<<<<< HEAD
-        @Flag(help: .hidden)
         @available(*, deprecated, message: "Doxygen support is now enabled by default. This deprecated API will be removed after 5.10 is released")
-        public var experimentalParseDoxygenCommands = false
-
-        @Flag(help: "Experimental: allow catalog directories without the `.docc` extension.")
-        var allowArbitraryCatalogDirectories = false
-
-        // MARK: - Info.plist fallbacks
-        
-        /// A user-provided fallback display name for the documentation bundle.
-        ///
-        /// If the documentation bundle's Info.plist file contains a bundle display name, the documentation bundle ignores this fallback name.
-        @Option(
-            name: [.customLong("fallback-display-name"), .customLong("display-name")], // Remove spelling without "fallback" prefix when other tools no longer use it. (rdar://72449411)
-            help: "A fallback display name if no value is provided in the documentation bundle's Info.plist file."
-        )
-        public var fallbackBundleDisplayName: String?
-=======
-        @available(*, deprecated, message: "Doxygen support is now enabled by default.")
         public var experimentalParseDoxygenCommands: Bool {
             get { featureFlags.experimentalParseDoxygenCommands }
             set { featureFlags.experimentalParseDoxygenCommands = newValue }
         }
->>>>>>> 4fbad168
         
         /// A user-provided value that is true if additional metadata files should be produced.
         ///
@@ -566,7 +540,7 @@
             get { featureFlags.allowArbitraryCatalogDirectories }
             set { featureFlags.allowArbitraryCatalogDirectories = newValue }
         }
-        
+
         /// A user-provided value that is true if additional metadata files should be produced.
         ///
         /// Defaults to false.
@@ -574,15 +548,15 @@
             get { featureFlags.emitDigest }
             set { featureFlags.emitDigest = newValue }
         }
-        
+
         /// A user-provided value that is true if the LMDB representation of the navigator index should be produced.
         ///
         /// Defaults to false.
         public var emitLMDBIndex: Bool {
             get { featureFlags.emitLMDBIndex }
             set { featureFlags.emitLMDBIndex = newValue }
-        }
-        
+            
+        }
         /// This value is provided for backwards compatibility with existing clients but will be removed soon. Renamed to '--emit-lmdb-index'.
         @available(*, deprecated, renamed: "emitLMDBIndex")
         public var index: Bool {
@@ -591,18 +565,18 @@
         }
         
         // MARK: - ParsableCommand conformance
-        
+
         public mutating func validate() throws {
             if transformForStaticHosting {
                 if let templateURL = templateOption.templateURL {
                     let neededFileName: String
-                    
+
                     if hostingBasePath != nil {
                         neededFileName = HTMLTemplate.templateFileName.rawValue
                     }else {
                         neededFileName = HTMLTemplate.indexFileName.rawValue
                     }
-                    
+
                     let indexTemplate = templateURL.appendingPathComponent(neededFileName, isDirectory: false)
                     if !FileManager.default.fileExists(atPath: indexTemplate.path) {
                         throw TemplateOption.invalidHTMLTemplateError(
@@ -610,7 +584,7 @@
                             expectedFile: neededFileName
                         )
                     }
-                    
+
                 } else {
                     let invalidOrMissingTemplateDiagnostic = Diagnostic(
                         severity: .warning,
@@ -638,11 +612,11 @@
                 }
             }
         }
-        
+
         public mutating func run() throws {
             // Initialize a `ConvertAction` from the current options in the `Convert` command.
             var convertAction = try ConvertAction(fromConvertCommand: self)
-            
+
             // Perform the conversion and print any warnings or errors found
             try convertAction.performAndHandleResult()
         }
