--- conflicted
+++ resolved
@@ -538,8 +538,15 @@
                 help: ArgumentHelp("Collects all the symbols that are overloads of each other onto a new merged-symbol page.")
             )
             var enableExperimentalOverloadedSymbolPresentation = false
-<<<<<<< HEAD
-            
+            
+            @Flag(
+                name: .customLong("enable-experimental-mentioned-in"),
+                help: ArgumentHelp("Render a section on symbol documentation which links to articles that mention that symbol", discussion: """
+                Validates and filters symbols' parameter and return value documentation based on the symbol's function signature in each language representation.
+                """)
+            )
+            var enableExperimentalMentionedIn = false
+
             @Flag(
                 name: .customLong("enable-experimental-parameters-and-returns-validation"),
                 help: ArgumentHelp("Validate parameter and return value documentation", discussion: """
@@ -548,15 +555,6 @@
             )
             var enableExperimentalParametersAndReturnsValidation = false
             
-=======
-
-            @Flag(
-                name: .customLong("enable-experimental-mentioned-in"),
-                help: ArgumentHelp("Render a section on symbol documentation which links to articles that mention that symbol")
-            )
-            var enableExperimentalMentionedIn = false
-
->>>>>>> 29f830f3
             @Flag(help: "Write additional metadata files to the output directory.")
             var emitDigest = false
         
@@ -646,22 +644,19 @@
             set { featureFlags.enableExperimentalOverloadedSymbolPresentation = newValue }
         }
 
-<<<<<<< HEAD
-        /// A user-provided value that is true if the user enables experimental validation for parameters and return value documentation.
-        public var enableExperimentalParametersAndReturnsValidation: Bool {
-            get { featureFlags.enableExperimentalParametersAndReturnsValidation }
-            set { featureFlags.enableExperimentalParametersAndReturnsValidation = newValue }
-        }
-        
-=======
         /// A user-provided value that is true if the user enables experimental automatically generated "mentioned in"
         /// links on symbols.
         public var enableExperimentalMentionedIn: Bool {
             get { featureFlags.enableExperimentalMentionedIn }
             set { featureFlags.enableExperimentalMentionedIn = newValue }
         }
-
->>>>>>> 29f830f3
+        
+        /// A user-provided value that is true if the user enables experimental validation for parameters and return value documentation.
+        public var enableExperimentalParametersAndReturnsValidation: Bool {
+            get { featureFlags.enableExperimentalParametersAndReturnsValidation }
+            set { featureFlags.enableExperimentalParametersAndReturnsValidation = newValue }
+        }
+        
         /// A user-provided value that is true if additional metadata files should be produced.
         ///
         /// Defaults to false.
